--- conflicted
+++ resolved
@@ -1,11 +1,7 @@
 [workspace]
 
 members = [
-<<<<<<< HEAD
-=======
     "mirrord-auth",
-    "mirrord-protocol",
->>>>>>> 0eb7539c
     "mirrord-agent",
     "mirrord-cli",
     "mirrord-layer",
