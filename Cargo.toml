[workspace]

members = [
    "mirrord-auth",
    "mirrord-agent",
    "mirrord-config",
    "mirrord-config/derive",
    "mirrord-cli",
    "mirrord-layer",
    "mirrord-macro",
<<<<<<< HEAD
    "mirrord-preview",
    "mirrord-protocol",
=======
    "mirrord-progress",
>>>>>>> 320ab03c
    "sample/rust",
    "tests",
    "tests/rust-e2e-fileops",
    "mirrord-layer/tests/apps/fileops",
]

# latest commits on rustls suppress certificate verification
[workspace.package]
version = "3.1.1"
edition = "2021"
license = "MIT"
readme = "README.md"
repository = "https://github.com/metalbear/mirrord"
documentation = "https://mirrord.dev/docs"
authors = ["MetalBear <hi@metalbear.co>"]
description = "Run a local process in the context of a cloud environment"
homepage = "https://mirrord.dev"
publish = false
keywords = ["cli", "backend", "debug", "test", "kubernetes", "cloud", "native", "local", "ide", "devtool", "developer", "tool"]
categories = ["development-tools", "backend", "devtool"]

[workspace.dependencies]
actix-codec = "0.5"
bytes = "1"
tokio = { version = "1", features = ["full"] }
tokio-stream = "0.1"
serde_json = "1"
anyhow = "1"
nix = "0.24"
clap = { version = "3", features = ["derive"] }
tracing = "0.1"
tracing-subscriber = { version = "0.3", features = ["env-filter"] }
futures = "0.3"
thiserror = "1"
k8s-openapi = { version = "0.15", features = ["v1_24"] }
reqwest = { version = "0.11", features = ["blocking"] }
kube = { version = "0.73", default-features = false, features = ["runtime", "derive", "client", "ws", "rustls-tls"] }
trust-dns-resolver = { version = "0.22", features = ["serde-config", "tokio-runtime"] }
tokio-util = { version = "0.7", features = ["net", "codec"] }
rand = "0.8"
streammap-ext = "0.1"


# latest commits on rustls suppress certificate verification
# https://github.com/rustls/rustls/pull/1032
# so we patch crates.io to use the latest commits from rustls
# this should be changed once a newer version of rustls is ou
[patch.crates-io]
rustls = { git = "https://github.com/metalbear-co/rustls", branch = "feat-ip-address" }

[patch."https://github.com/ctz/webpki"]
webpki = { git = "https://github.com/metalbear-co/webpki", branch = "feat-ip-address" }

[profile.release]
strip = "debuginfo"
lto = true<|MERGE_RESOLUTION|>--- conflicted
+++ resolved
@@ -8,12 +8,9 @@
     "mirrord-cli",
     "mirrord-layer",
     "mirrord-macro",
-<<<<<<< HEAD
     "mirrord-preview",
+    "mirrord-progress",
     "mirrord-protocol",
-=======
-    "mirrord-progress",
->>>>>>> 320ab03c
     "sample/rust",
     "tests",
     "tests/rust-e2e-fileops",
