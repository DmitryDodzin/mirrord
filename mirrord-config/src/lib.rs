#![feature(slice_concat_trait)]
#![feature(once_cell)]

pub mod agent;
pub mod config;
pub mod env;
pub mod feature;
pub mod fs;
pub mod incoming;
pub mod network;
pub mod outgoing;
pub mod pod;
pub mod target;
pub mod util;

use std::path::Path;

use mirrord_config_derive::MirrordConfig;
use serde::Deserialize;

use crate::{
    agent::AgentFileConfig, config::source::MirrordConfigSource, feature::FeatureFileConfig,
    pod::PodFileConfig, target::TargetFileConfig, util::VecOrSingle,
};

/// This is the root struct for mirrord-layer's configuration
#[derive(MirrordConfig, Deserialize, Default, PartialEq, Eq, Clone, Debug)]
#[cfg_attr(feature = "schema", derive(schemars::JsonSchema))]
#[serde(deny_unknown_fields)]
#[config(map_to = LayerConfig)]
pub struct LayerFileConfig {
    #[config(env = "MIRRORD_ACCEPT_INVALID_CERTIFICATES", default = "false")]
    pub accept_invalid_certificates: Option<bool>,

    #[config(env = "MIRRORD_SKIP_PROCESSES")]
    pub skip_processes: Option<VecOrSingle<String>>,

    #[serde(default)]
    #[config(nested)]
    pub target: TargetFileConfig,

    #[cfg_attr(feature = "schema", schemars(skip))]
    /// IP:PORT to connect to instead of using k8s api, for testing purposes.
    #[config(env = "MIRRORD_CONNECT_TCP")]
    pub connect_tcp: Option<String>,

    #[cfg_attr(feature = "schema", schemars(skip))]
    /// Agent name that already exists that we can connect to.
    #[config(env = "MIRRORD_CONNECT_AGENT")]
    pub connect_agent_name: Option<String>,

    #[cfg_attr(feature = "schema", schemars(skip))]
    /// Agent listen port that already exists that we can connect to.
    #[config(env = "MIRRORD_CONNECT_PORT")]
    pub connect_agent_port: Option<u16>,

    #[serde(default)]
    #[config(nested)]
    pub agent: AgentFileConfig,

    // START | To be removed after deprecated functionality is removed
    #[serde(default)]
    #[config(nested)]
    pub pod: PodFileConfig,
    // END
    #[serde(default)]
    #[config(nested)]
    pub feature: FeatureFileConfig,
}

impl LayerFileConfig {
    pub fn from_path(path: &Path) -> anyhow::Result<Self> {
        let file = std::fs::read(path)?;

        match path.extension().and_then(|os_val| os_val.to_str()) {
            Some("json") => serde_json::from_slice::<Self>(&file[..]).map_err(|err| err.into()),
            Some("toml") => toml::from_slice::<Self>(&file[..]).map_err(|err| err.into()),
            Some("yaml") => serde_yaml::from_slice::<Self>(&file[..]).map_err(|err| err.into()),
            _ => Err(anyhow::Error::msg("unsupported file format")),
        }
    }
}

#[cfg(test)]
mod tests {

    use rstest::*;

    use super::*;
    use crate::{
<<<<<<< HEAD
        fs::FsConfig, incoming::IncomingConfig, network::NetworkFileConfig,
        outgoing::OutgoingFileConfig, target::TargetFileConfig, util::ToggleableConfig,
=======
        fs::{FsModeConfig, FsUserConfig},
        incoming::IncomingConfig,
        network::NetworkFileConfig,
        outgoing::OutgoingFileConfig,
        util::ToggleableConfig,
>>>>>>> 0a113497
    };

    #[derive(Debug)]
    enum ConfigType {
        Json,
        Toml,
        Yaml,
    }

    impl ConfigType {
        fn empty(&self) -> &'static str {
            match self {
                ConfigType::Json => "{}",
                ConfigType::Toml => "",
                ConfigType::Yaml => "",
            }
        }

        fn full(&self) -> &'static str {
            match self {
                ConfigType::Json => {
                    r#"
                    {
                        "accept_invalid_certificates": false,
                        "target": {
                            "path": "pod/test-service-abcdefg-abcd",
                            "namespace": "default"
                        },
                        "agent": {
                            "log_level": "info",
                            "namespace": "default",
                            "image": "",
                            "image_pull_policy": "",
                            "ttl": 60,
                            "ephemeral": false
                        },
                        "feature": {
                            "env": true,
                            "fs": "write",
                            "network": {
                                "dns": false,
                                "incoming": "mirror",
                                "outgoing": {
                                    "tcp": true,
                                    "udp": false
                                }
                            }
                        },
                        "pod": {
                            "name": "test-service-abcdefg-abcd",
                            "namespace": "default",
                            "container": "test"
                        }
                    }
                    "#
                }
                ConfigType::Toml => {
                    r#"
                    accept_invalid_certificates = false

                    [target]
                    path = "pod/test-service-abcdefg-abcd"
                    namespace = "default"

                    [agent]
                    log_level = "info"
                    namespace = "default"
                    image = ""
                    image_pull_policy = ""
                    ttl = 60
                    ephemeral = false

                    [feature]
                    env = true
                    fs = "write"

                    [feature.network]
                    dns = false
                    incoming = "mirror"

                    [feature.network.outgoing]
                    tcp = true
                    udp = false

                    [pod]
                    name = "test-service-abcdefg-abcd"
                    namespace = "default"
                    container = "test"
                    "#
                }
                ConfigType::Yaml => {
                    r#"
                    accept_invalid_certificates: false
                    target: 
                        path: "pod/test-service-abcdefg-abcd"
                        namespace: "default"

                    agent:
                        log_level: "info"
                        namespace: "default"
                        image: ""
                        image_pull_policy: ""
                        ttl: 60
                        ephemeral: false

                    feature:
                        env: true
                        fs: "write"
                        network:
                            dns: false
                            incoming: "mirror"
                            outgoing:
                                tcp: true
                                udp: false
                    pod:
                        name: "test-service-abcdefg-abcd"
                        namespace: "default"
                        container: "test"
                    "#
                }
            }
        }

        fn parse(&self, value: &str) -> LayerFileConfig {
            match self {
                ConfigType::Json => {
                    serde_json::from_str(value).unwrap_or_else(|err| panic!("{:?}", err))
                }
                ConfigType::Toml => toml::from_str(value).unwrap_or_else(|err| panic!("{:?}", err)),
                ConfigType::Yaml => {
                    serde_yaml::from_str(value).unwrap_or_else(|err| panic!("{:?}", err))
                }
            }
        }
    }

    #[rstest]
    fn empty(
        #[values(ConfigType::Json, ConfigType::Toml, ConfigType::Yaml)] config_type: ConfigType,
    ) {
        let input = config_type.empty();

        let config = config_type.parse(input);

        assert_eq!(config, LayerFileConfig::default());
    }

    #[rstest]
    fn full(
        #[values(ConfigType::Json, ConfigType::Toml, ConfigType::Yaml)] config_type: ConfigType,
    ) {
        let input = config_type.full();

        let config = config_type.parse(input);

        let expect = LayerFileConfig {
            accept_invalid_certificates: Some(false),
            connect_agent_name: None,
            connect_agent_port: None,
            target: TargetFileConfig::Advanced {
                path: Some("pod/test-service-abcdefg-abcd".to_owned()),
                namespace: Some("default".to_owned()),
            },
            skip_processes: None,
            agent: AgentFileConfig {
                log_level: Some("info".to_owned()),
                namespace: Some("default".to_owned()),
                image: Some("".to_owned()),
                image_pull_policy: Some("".to_owned()),
                ttl: Some(60),
                ephemeral: Some(false),
                communication_timeout: None,
                startup_timeout: None,
            },
            feature: FeatureFileConfig {
                env: ToggleableConfig::Enabled(true),
                fs: ToggleableConfig::Config(FsUserConfig::Simple(FsModeConfig::Write)),
                network: ToggleableConfig::Config(NetworkFileConfig {
                    dns: Some(false),
                    incoming: Some(IncomingConfig::Mirror),
                    outgoing: ToggleableConfig::Config(OutgoingFileConfig {
                        tcp: Some(true),
                        udp: Some(false),
                    }),
                }),
            },
            pod: PodFileConfig {
                name: Some("test-service-abcdefg-abcd".to_owned()),
                namespace: Some("default".to_owned()),
                container: Some("test".to_owned()),
            },
            connect_tcp: None,
        };

        assert_eq!(config, expect);
    }

    /// Helper for printing the config schema.
    ///
    /// Run it with:
    ///
    /// ```sh
    /// cargo test -p mirrord-config print_schema --features schema -- --ignored --nocapture
    /// ```
    #[cfg(feature = "schema")]
    #[test]
    #[ignore]
    fn print_schema() {
        let schema = schemars::schema_for!(LayerFileConfig);
        println!("{}", serde_json::to_string_pretty(&schema).unwrap());
    }
}<|MERGE_RESOLUTION|>--- conflicted
+++ resolved
@@ -88,16 +88,12 @@
 
     use super::*;
     use crate::{
-<<<<<<< HEAD
-        fs::FsConfig, incoming::IncomingConfig, network::NetworkFileConfig,
-        outgoing::OutgoingFileConfig, target::TargetFileConfig, util::ToggleableConfig,
-=======
         fs::{FsModeConfig, FsUserConfig},
         incoming::IncomingConfig,
         network::NetworkFileConfig,
         outgoing::OutgoingFileConfig,
+        target::TargetFileConfig,
         util::ToggleableConfig,
->>>>>>> 0a113497
     };
 
     #[derive(Debug)]
