--- conflicted
+++ resolved
@@ -58,11 +58,7 @@
       - run: uv python install
       - run: uv venv
       - name: install towncrier
-<<<<<<< HEAD
-        run: pip install --break-system-packages towncrier==23.11.0
-=======
         run: uv pip install towncrier==23.11.0
->>>>>>> c1b15798
       - name: verify newsfragment exist
         run: uv run towncrier check
 
@@ -158,12 +154,8 @@
           toolchain: nightly-2024-04-15
           components: rustfmt, clippy
           target: aarch64-unknown-linux-gnu,x86_64-unknown-linux-gnu
-<<<<<<< HEAD
-      - run: python3 -m pip install --break-system-packages cargo-zigbuild
-=======
       - uses: actions/setup-python@v3 # For http mirroring tests with Flask and FastAPI.
       - run: pip3 install cargo-zigbuild # For http mirroring test with Flask.
->>>>>>> c1b15798
       - run: cargo fmt --all -- --check
       # x64
       - run: cargo-zigbuild clippy --lib --bins --all-features --target x86_64-unknown-linux-gnu --tests -- -Wclippy::indexing_slicing -D warnings
