--- conflicted
+++ resolved
@@ -7,21 +7,19 @@
 
 ## [Unreleased]
 
-<<<<<<< HEAD
-### Changed
-
-- mirrord-agent: Wrap agent with a parent proccess to doublecheck the clearing of iptables. See [#955](https://github.com/metalbear-co/mirrord/issues/955)
-=======
 ### Added
 
 - Support for Go's `os.ReadDir` on Linux (by hooking the `getdents64` syscall). Part of
   [#120](https://github.com/metalbear-co/mirrord/issues/120).
 
+### Changed
+
+- mirrord-agent: Wrap agent with a parent proccess to doublecheck the clearing of iptables. See [#955](https://github.com/metalbear-co/mirrord/issues/955)
+
 ### Fixed
 
 - mirrord-agent: Handle HTTP upgrade requests when the stealer feature is enabled
   (with HTTP traffic) PR [#973](https://github.com/metalbear-co/mirrord/pull/973).
->>>>>>> 94d50e01
 
 ## 3.20.0
 
