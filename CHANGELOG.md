# Change Log

All notable changes to the mirrord's cli, agent, protocol, extensions will be documented in this file.
Previous versions had CHANGELOG per component, we decided to combine all repositories to a mono-repo with one CHANGELOG.

Check [Keep a Changelog](http://keepachangelog.com/) for recommendations on how to structure this file.

## [Unreleased]

<<<<<<< HEAD
### Changed
- Added timeout for "waiting for pod to be ready..." in mirrord-layer to prevent unresponsive behavior. See [#579](https://github.com/metalbear-co/mirrord/issues/579)
=======
## 3.1.3

### Changed
- release: VS Code extension release as stable and not pre-release.
>>>>>>> ded406b6

### Fixed
- Dev container failing to execute `apt-get install -y clang`

## 3.1.2

### Changed
- Update some texts in documentation, READMEs, and extension package descriptions
- IntelliJ version check on enabling instead of on project start. Don't check again after less than 3 minutes.

## 3.1.1

### Fixed
- IntelliJ plugin crashing on run because both include and exclude were being set for env vars.

## 3.1.0

### Added
- `pwrite` hook (used by `dotnet`);

### Fixed
- Issue [#577](https://github.com/metalbear-co/mirrord/issues/577). Changed non-error logs from `error!` to `trace!`.

### Changed
- Agent pod definition now has `requests` specifications to avoid being defaulted to high values. See [#579](https://github.com/metalbear-co/mirrord/issues/579).
- Change VSCode extension configuration to have file ops, outgoing traffic, DNS, and environment variables turned on by default.
- update intelliJ extension: toggles + panel for include/exclude env vars

## 3.0.22-alpha

### Changed
- Exclude internal configuration fields from generated schema.

### Fixed
- Issue [#531](https://github.com/metalbear-co/mirrord/issues/531). We now detect NixOS/Devbox usage and add `sh` to skipped list.

## 3.0.21-alpha

### Added
- Reuse agent - first process that runs will create the agent and its children will be able to reuse the same one to avoid creating many agents.
- Don't print progress for child processes to avoid confusion.
- Skip istio/linkerd-proxy/init container when mirroring a pod without a specific container name.
- Add "linkerd.io/inject": "disabled" annotation to pod created by mirrord to avoid linkerd auto inject.
- mirrord-layer: support `-target deployment/deployment_name/container/container_name` flag to run on a specific container.
- `/nix/*` path is now ignored for file operations to support NixOS.
- Shortcut `deploy` for `deployment` in target argument.
- Added the ability to override environment variables in the config file.


### Changed
- Print exit message when terminating application due to an unhandled error in the layer.
- mirrord-layer: refactored `pod_api.rs` to be more maintainble.
- Use kube config namespace by default.
- mirrord-layer: Ignore `EAFNOSUPPORT` error reporting (valid scenario).

## 3.0.20-alpha

### Added
- `pread` hook (used by `dotnet`);
- mirrord-layer: ignore opening self-binary (temporal SDK calculates the hash of the binary, and it fails because it happens remotely)
- Layer integration tests with more apps (testing with Go only on MacOS because of
  known crash on Linux - [[#380](https://github.com/metalbear-co/mirrord/issues/380)]).
  Closes [[#472](https://github.com/metalbear-co/mirrord/issues/472)].
- Added progress reporting to the CLI.
- CI: use [bors](https://bors.tech/) for merging! woohoo.

## Changed
- Don't report InProgress io error as error (log as info)
- mirrord-layer: Added some `dotnet` files to `IGNORE_FILES` regex set;
- mirrord-layer: Added the `Detour` type for use in the `ops` modules instead of `HookResult`. This type supports returning a `Bypass` to avoid manually checking if a hook actually failed or if we should just bypass it;
- mirrord-protocol: Reduce duplicated types around `read` operation;
- Layer integration tests for more apps. Closes
  [[#472](https://github.com/metalbear-co/mirrord/issues/472)].
- Rename http mirroring tests from `integration` to `http_mirroring` since there are
  now also integration tests in other files.
- Delete useless `e2e_macos` CI job.
- Integration tests also display test process output (with mirrord logs) when they
  time out.
- CI: mirrord-layer UT and integration run in same job.
- .devcontainer: Added missing dependencies and also kind for running e2e tests.

### Fixed
- Fix IntelliJ Extension artifact - use glob pattern
- Use LabelSelector instead of app=* to select pods from deployments
- Added another protection [to not execute in child processes from k8s auth](https://github.com/metalbear-co/mirrord/issues/531) by setting an env flag to avoid loading then removing it after executing the api.

## 3.0.19-alpha

### Added
- Release image for armv7 (Cloud ARM)

### Fixed
- Release for non-amd64 arch failed because of lack of QEMU step in the github action. Re-added it

## 3.0.18-alpha

### Changed
- Replaced `pcap` dependency with our own `rawsocket` to make cross compiling faster and easier.

## 3.0.17-alpha

### Fixed
- Release CI: Remove another failing step

## 3.0.16-alpha

### Fixed
- Release CI: Temporarily comment out failing step

## 3.0.15-alpha

### Fixed
- Release CI: Fix checkout action position in intelliJ release.

## 3.0.14-alpha

### Added
- Layer integration test. Tests the layer's loading and hooking in an http mirroring simulation with a flask web app.
  Addresses but does not
  close [[#472](https://github.com/metalbear-co/mirrord/issues/472)] (more integration tests still needed).

### Fixed
- Release CI: Fix paths for release artifacts

## 3.0.13-alpha

### Added
- mirrord-cli: added a SIP protection check for macos binaries, closes [[#412](https://github.com/metalbear-co/mirrord/issues/412)]

### Fixed
- Fixed unused dependencies issue, closes [[#494](https://github.com/metalbear-co/mirrord/issues/494)]

### Changed
- Remove building of arm64 Docker image from the release CI

## 3.0.12-alpha

### Added
- Release CI: add extensions as artifacts, closes [[#355](https://github.com/metalbear-co/mirrord/issues/355)]

### Changed
- Remote operations that fail logged on `info` level instead of `error` because having a file not found, connection failed, etc can be part of a valid successful flow.
- mirrord-layer: When handling an outgoing connection to localhost, check first if it's a socket we intercept/mirror, then just let it connect normally.
- mirrord-layer: removed `tracing::instrument` from `*_detour` functions.

### Fixed
- `getaddrinfo` now uses [`trust-dns-resolver`](https://docs.rs/trust-dns-resolver/latest/trust_dns_resolver/) when resolving DNS (previously it would do a `getaddrinfo` call in mirrord-agent that could result in incompatibility between the mirrored pod and the user environments).
- Support clusters running Istio. Closes [[#485](https://github.com/metalbear-co/mirrord/issues/485)].

## 3.0.11-alpha

### Added
- Support impersonated deployments, closes [[#293](https://github.com/metalbear-co/mirrord/issues/293)]
- Shorter way to select which deployment/pod/container to impersonate through `--target` or `MIRRORD_IMPERSONATED_TARGET`, closes [[#392](https://github.com/metalbear-co/mirrord/issues/392)]
- mirrord-layer: Support config from file alongside environment variables.
- intellij-ext: Add version check, closes [[#289](https://github.com/metalbear-co/mirrord/issues/289)]
- intellij-ext: better support for Windows with WSL.

### Deprecated
- `--pod-name` or `MIRRORD_AGENT_IMPERSONATED_POD_NAME` is deprecated in favor of `--target` or `MIRRORD_IMPERSONATED_TARGET`

### Fixed
- tcp-steal working with linkerd meshing.
- mirrord-layer should exit when agent disconnects or unable to make initial connection

## 3.0.10-alpha

### Added
- Test that verifies that outgoing UDP traffic (only with a bind to non-0 port and a
  call to `connect`) is successfully intercepted and forwarded.

### Fixed
- macOS binaries should be okay now.

## 3.0.9-alpha

### Changed
- Ignore http tests because they are unstable, and they block the CI.
- Bundle arm64 binary into the universal binary for MacOS.

## 3.0.8-alpha

### Fixed
- release CI: Fix dylib path for `dd`.

## 3.0.7-alpha

### Fixed
- mirrord-layer: Fix `connect` returning error when called on UDP sockets and the
  outgoing traffic feature of mirrord is disabled.
- mirrord-agent: Add a `tokio::time:timeout` to `TcpStream::connect`, fixes golang issue where sometimes it would get stuck attempting to connect on IPv6.
- intelliJ-ext: Fix CLion crash issue, closes [[#317](https://github.com/metalbear-co/mirrord/issues/317)]
- vscode-ext: Support debugging Go, and fix issues with configuring file ops and traffic stealing.

### Changed
- mirrord-layer: Remove check for ignored IP (localhost) from `connect`.
- mirrord-layer: Refactor `connect` function to be less bloated.
- `.dockerignore` now ignores more useless files (reduces mirrord-agent image build time, and size).
- mirrord-agent: Use `tracing::instrument` for the outgoing traffic feature.
- mirrord-agent: `IndexAllocator` now uses `ConnectionId` for outgoing traffic feature.

## 3.0.6-alpha

### Changed
- mirrord-layer: Remove `tracing::instrument` from `go_env::goenvs_unix_detour`.

### Added
- mirrord-layer, mirrord-cli: new command line argument/environment variable - `MIRRORD_SKIP_PROCESSES` to provide a list of comma separated processes to not to load into.
  Closes [[#298](https://github.com/metalbear-co/mirrord/issues/298)], [[#308](https://github.com/metalbear-co/mirrord/issues/308)]
- release CI: add arm64e to the universal dylib
- intellij-ext: Add support for Goland

### Changed
- mirrord-layer: Log to info instead of error when failing to write to local tunneled streams.

## 3.0.5-alpha

### Fixed
- mirrord-layer: Return errors from agent when `connect` fails back to the hook (previously we were handling these as errors in layer, so `connect` had slightly wrong behavior).
- mirrord-layer: instrumenting error when `write_detur` is called to stdout/stderr
- mirrord-layer: workaround for `presented server name type wasn't supported` error when Kubernetes server has IP for CN in certificate. [[#388](https://github.com/metalbear-co/mirrord/issues/388)]

### Changed
- mirrord-layer: Use `tracing::instrument` to improve logs.

### Added
- Outgoing UDP test with node. Closes [[#323](https://github.com/metalbear-co/mirrord/issues/323)]

## 3.0.4-alpha

### Fixed
- Fix crash in VS Code extension happening because the MIRRORD_OVERRIDE_ENV_VARS_INCLUDE and MIRRORD_OVERRIDE_ENV_VARS_EXCLUDE vars being populated with empty values (rather than not being populated at all).Closes [[#413](https://github.com/metalbear-co/mirrord/issues/413)].
- Add exception to gradle when dylib/so file is not found. Closes [[#345](https://github.com/metalbear-co/mirrord/issues/345)]
- mirrord-layer: Return errors from agent when `connect` fails back to the hook (previously we were handling these as errors in layer, so `connect` had slightly wrong behavior).

## 3.0.3-alpha

### Changed
- Changed agent namespace to default to the pod namespace.
  Closes [[#404](https://github.com/metalbear-co/mirrord/issues/404)].

## 3.0.2-alpha

### Added
- Code sign Apple binaries.
- CD - Update latest tag after release is published.

### Changed
- In `go-e2e` test, call `os.Exit` instead fo sending `SIGINT` to the process.
- Install script now downloads latest tag instead of main branch to avoid downtime on installs.

### Fixed
- Fix Environment parsing error when value contained '='
  Closes [[#387](https://github.com/metalbear-co/mirrord/issues/387)].
- Fix bug in outgoing traffic with multiple requests in quick succession.
  Closes [[#331](https://github.com/metalbear-co/mirrord/issues/331)].

## 3.0.1-alpha

### Fixed
- Add missing dependency breaking the VS Code release.

## 3.0.0-alpha

### Added

- New feature: UDP outgoing, mainly for Go DNS but should work for most use cases also!
- E2E: add tests for python's fastapi with uvicorn
- Socket ops - `connect`: ignore localhost and ports 50000 - 60000 (reserved for debugger)
- Add "*.plist" to `IGNORE_REGEX`, refer [[#350](https://github.com/metalbear-co/mirrord/issues/350)].

### Changed

- Change all functionality (incoming traffic mirroring, remote DNS outgoing traffic, environment variables, file reads) to be enabled by default. ***Note that flags now disable functionality***


### Fixed

- mirrord-layer: User-friendly error for invalid kubernetes api certificate
- mirrord-cli: Add random prefix to the generated shared lib to prevent Bus Error/EXC_BAD_ACCESS
- Support for Go 1.19>= syscall hooking
- Fix Python debugger crash in VS Code Extension. Closes [[#350](https://github.com/metalbear-co/mirrord/issues/350)].

## 2.13.0
### Added
- Release arm64 agent image.

### Fixed
- Use selected namespace in IntelliJ plugin instead of always using default namespace.

## 2.12.1
### Fixed
- Fix bug where VS Code extension would crash on startup due to new configuration values not being the correct type.
- Unset DYLD_INSERT_LIBRARIES/LD_PRELOAD when creating the agent. Closes [[#330](https://github.com/metalbear-co/mirrord/issues/330)].
- Fix NullPointerException in IntelliJ Extension. Closes [[#335](https://github.com/metalbear-co/mirrord/issues/335)].
- FIx dylib/so paths for the IntelliJ Extension. Closes [[#337](https://github.com/metalbear-co/mirrord/pull/352)].
## 2.12.0
### Added
- Add more configuration values to the VS Code extension.
- Warning when using remote tcp without remote DNS (can cause ipv6/v4 issues). Closes [#327](https://github.com/metalbear-co/mirrord/issues/327)


### Fixed
- VS Code needed restart to apply kubectl config/context change. Closes [316](https://github.com/metalbear-co/mirrord/issues/316).
- Fixed DNS feature causing crash on macOS on invalid DNS name due to mismatch of return codes. [#321](https://github.com/metalbear-co/mirrord/issues/321).
- Fixed DNS feature not using impersonated container namespace, resulting with incorrect resolved DNS names.
- mirrord-agent: Use `IndexAllocator` to properly generate `ConnectionId`s for the tcp outgoing feature.
- tests: Fix outgoing and DNS tests that were passing invalid flags to mirrord.
- Go Hooks - use global ENABLED_FILE_OPS
- Support macOS with apple chip in the IntelliJ plugin. Closes [#337](https://github.com/metalbear-co/mirrord/issues/337).

## 2.11.0
### Added
- New feature: mirrord now supports TCP traffic stealing instead of mirroring. You can enable it by passing `--tcp-steal` flag to cli.

### Fixed
- mirrord-layer: Go environment variables crash - run Go env setup in a different stack (should fix [#292](https://github.com/metalbear-co/mirrord/issues/292))

### Changed
- mirrord-layer: Add `#![feature(let_chains)]` to `lib.rs` to support new compiler version.

## 2.10.1
### Fixed
- CI:Release - Fix typo that broke the build

## 2.10.0
### Added
- New feature, [tcp outgoing traffic](https://github.com/metalbear-co/mirrord/issues/27). It's now possible to make requests to a remote host from the staging environment context. You can enable this feature setting the `MIRRORD_TCP_OUTGOING` variable to true, or using the `-o` option in mirrord-cli.
- mirrord-cli add login command for logging in to metalbear-cloud
- CI:Release - Provide zip and sha256 sums

### Fixed
- Environment variables feature on Golang programs. Issue #292 closed in #299

## 2.9.1
### Fixed
- CI - set typescript version at 4.7.4 to fix broken release action

## 2.9.0
### Added
- Support for Golang fileops
- IntelliJ Extension for mirrord

### Changed
- mirrord-layer: Added common `Result` type to to reduce boilerplate, removed dependency of `anyhow` crate.
- mirrord-layer: Split `LayerError` into `LayerError` and `HookError` to distinguish between errors that can be handled by the layer and errors that can be handled by the hook. (no more requiring libc errno for each error!). Closes [#247](https://github.com/metalbear-co/mirrord/issues/247)

## 2.8.1

### Fixed
- CI - remove usage of ubuntu-18.04 machines (deprecated)

## 2.8.0

### Added
- E2E - add basic env tests for bash scripts

### Fixed
- mirrord-agent - Update pcap library, hopefully will fix dropped packets (syn sometimes missed in e2e).
- mirrord-agent/layer - Sometimes layer tries to connect to agent before it finsihed loading, even though pod is running. Added watching the log stream for a "ready" log message before attempting to connect.

### Changed
- E2E - describe all pods on failure and add file name to print of logs.
- E2E - print timestamp of stdout/stderr of `TestProcess`.
- E2E - Don't delete pod/service on failure, instead leave them for debugging.
- mirrord-agent - Don't use `tokio::spawn` for spawning `sniffer` (or any other namespace changing task) to avoid namespace-clashing/undefined behavior. Possibly fixing bugs.
- Change the version check on the VS Code extension to happen when mirrord is enabled rather than when the IDE starts up.


## 2.7.0

### Added
- mirrord-layer: You can now pass `MIRRORD_AGENT_COMMUNICATION_TIMEOUT` as environment variable to control agent timeout.
- Expand file system operations with `access` and `faccessat` hooks for absolute paths

### Fixed
- Ephemeral Containers didn't wait for the right condition, leading to timeouts in many cases.
- mirrord-layer: Wait for the correct condition in job creation, resolving startup/timeout issues.
- mirrord-layer: Add a sleep on closing local socket after receiving close to let local application respond before closing.
- mirrord-layer: Fix DNS issue where `ai_addr` would not live long enough (breaking the remote DNS feature).

### Changed
- Removed unused dependencies from `mirrord-layer/Cargo.toml`. (Closes #220)
- reduce e2e flakiness (add message sent on tcp listen subscription, wait for that message)
- reduce e2e flakiness - increase timeout time
- mirrord-layer - increase agent creation timeout (to reduce e2e flakiness on macOS)
- E2E - Don't do file stuff on http traffic to reduce flakiness (doesn't add any coverage value..)
- mirrord-layer - Change tcp mirror tunnel `select` to be biased so it flushes all data before closing it (better testing, reduces e2e flakiness)
- E2E - unify resolve_node_host for linux and macOS with support for wsl provided Docker & Kubernetes
- E2E - add `trace` for tests to have paramaterized arguments printed
- mirrord-agent - add debug print of args to identify runs
- E2E - remove double `--extract-path` parameter in tests
- E2E - macOS colima start with 3 cores and 8GB of RAM.
- E2E - Increase agent communication timeout to reduce flakiness.
- mirrord-layer - add `DetourGuard` to prevent unwanted calls to detours from our code.
- mirrord-layer - extract reused detours to seperate logic functions
- E2E - macOS run only sanity http mirror traffic with Python

## 2.6.0

### Added
- Add a flag for the agent, `--ephemeral-container`, to correctly refer to the filesystem i.e. refer to root path as `/proc/1/root` when the flag is on, otherwise `/`.
- Add support for Golang on amd64 (x86-64).

### Changed
- Assign a random port number instead of `61337`. (Reason: A forking process creates multiple agents sending traffic on the same port, causing addrinuse error.)
- `mirrord-layer/socket` now uses `socket2::SockAddr` to comply with Rust's new IP format.

### Fixed
- Fix filesystem tests to only run if the default path exists.
- Fix extension not running due to the node_modules directory not being packaged.

## 2.5.0

### Added
- New feature, [remote DNS resolving](https://github.com/metalbear-co/mirrord/issues/27#issuecomment-1154072686).
It is now possible to use the remote's `addrinfo` by setting the `MIRRORD_REMOTE_DNS` variable to
`true`, or using the `-d` option in mirrord-cli.
- New feature, [Ephemeral Containers](https://github.com/metalbear-co/mirrord/issues/172).
Use Kubernetes beta feature `Ephemeral Containers` to mirror traffic with the `--ephemeral-container` flag.
- E2E tests on macos for Golang using the Gin framework.

### Changed
- Refactored `mirrord-layer/socket` into a module structure similar to `mirrord-layer/file`.
- Refactored the error part of the many `Result<Response, ResponseError>`.
- Refactored `file` related functions, created `FileHandler` and improved structure.
- Refactored error handling in mirrord-layer.
- E2E: Collect minikube logs and fix collecting container logs
- E2E: macOS use colima instead of minikube.
- Refactored `mirrord-layer/lib.rs` - no more passing many arguments! :)
- Refactored `mirrord-layer/lib.rs` - remove `unwrap()` and propagate error using `Result`

### Fixed
- Handle unwraps in fileops to gracefully exit and enable python fileops tests.
- Changed `addrinfo` to `VecDeque` - fixes a potential bug (loss of order)

## 2.4.1

### Added
- mirrord-cli `exec` subcommand accepts `--extract-path` argument to set the directory to extract the library to. Used for tests mainly.
- mirrord-layer provides `MIRRORD_IMPERSONATED_CONTAINER_NAME` environment variable to specify container name to impersonate. mirrord-cli accepts argument to set variable.
- vscode-ext provides quick-select for setting `MIRRORD_IMPERSONATED_CONTAINER_NAME`

### Changed
- Refactor e2e, enable only Node HTTP mirroring test.
- E2E: add macOS to E2E, support using minikube by env var.
- E2E: Skip loading to docker before loading to minikube (load directly to minikube..)
- layer: Environment variables now load before process starts, no more race conditions.

### Fixed
- Support connections that start with tcp flags in addition to Syn (on macOS CI we saw CWR + NS)
- `fcntl` error on macOS [#184](https://github.com/metalbear-co/mirrord/issues/184) by a workaround.

## 2.3.1

### Changed
- Refactor(agent) - change `FileManager` to be per peer, thus removing the need of it being in a different task, moving the handling to the peer logic, change structure of peer handling to a struct.
- Don't fail environment variable request if none exists.
- E2E: Don't assert jobs and pods length, to allow better debugging and less flakiness.
- Refactor(agent) - Main loop doesn't pass messages around but instead spawned peers interact directly with tcp sniffer. Renamed Peer -> Client and ClientID.
- Add context to agent/job creation errors (Fixes #112)
- Add context to stream creation error (Fixes #110)
- Change E2E to use real app, closes [#149](https://github.com/metalbear-co/mirrord/issues/149)

## 2.3.0

### Added

- Add support for overriding a process' environment variables by setting `MIRRORD_OVERRIDE_ENV_VARS` to `true`. To filter out undesired variables, use the `MIRRORD_OVERRIDE_FILTER_ENV_VARS` configuration with arguments such as `FOO;BAR`.

### Changed

- Remove `unwrap` from the `Future` that was waiting for Kube pod to spin up in `pod_api.rs`. (Fixes #110)
- Speed up agent container image building by using a more specific base image.
- CI: Remove building agent before building & running tests (duplicate)
- CI: Add Docker cache to Docker build-push action to reduce build duration.
- CD release: Fix universal binary for macOS
- Refactor: Change protocol + mirrord-layer to split messages into modules, so main module only handles general messages, passing down to the appropriate module for handling.
- Add a CLI flag to specify `MIRRORD_AGENT_TTL`
- CI: Collect mirrord-agent logs in case of failure in e2e.
- Add "app" = "mirrord" label to the agent pod for log collection at ease.
- CI: Add sleep after local app finishes loading for agent to load filter make tests less flaky.
- Handle relative paths for open, openat
- Fix once cell renamings, PR [#98165](https://github.com/rust-lang/rust/pull/98165)
- Enable the blocking feature of the `reqwest` library

## 2.2.1

### Changed

- Compile universal binaries for MacOS. (Fixes #131)
- E2E small improvements, removing sleeps. (Fixes #99)

## 2.2.0

### Added

- File operations are now available behind the `MIRRORD_FILE_OPS` env variable, this means that mirrord now hooks into the following file functions: `open`, `fopen`, `fdopen`, `openat`, `read`, `fread`, `fileno`, `lseek`, and `write` to provide a mirrored file system.
- Support for running x64 (Intel) binary on arm (Silicon) macOS using mirrord. This will download and use the x64 mirrord-layer binary when needed.
- Add detours for fcntl/dup system calls, closes [#51](https://github.com/metalbear-co/mirrord/issues/51)

### Changed

- Add graceful exit for library extraction logic in case of error.
- Refactor the CI by splitting the building of mirrord-agent in a separate job and caching the agent image for E2E tests.
- Update bug report template to apply to the latest version of mirrord.
- Change release profile to strip debuginfo and enable LTO.
- VS Code extension - update dependencies.
- CLI & macOS: Extract to `/tmp/` instead of `$TMPDIR` as the executed process is getting killed for some reason.

### Fixed

- Fix bug that caused configuration changes in the VS Code extension not to work
- Fix typos

## 2.1.0

### Added

- Prompt user to update if their version is outdated in the VS Code extension or CLI.
- Add support for docker runtime, closes [#95](https://github.com/metalbear-co/mirrord/issues/95).
- Add a keep-alive to keep the agent-pod from exiting, closes [#63](https://github.com/metalbear-co/mirrord/issues/63)

## 2.0.4

Complete refactor and re-write of everything.

- The CLI/VSCode extension now use `mirrord-layer` which loads into debugged process using `LD_PRELOAD`/`DYLD_INSERT_LIBRARIES`.
  It hooks some of the syscalls in order to proxy incoming traffic into the process as if it was running in the remote pod.
- Mono repo
- Fixed unwraps inside of [agent-creation](https://github.com/metalbear-co/mirrord/blob/main/mirrord-layer/src/lib.rs#L75), closes [#191](https://github.com/metalbear-co/mirrord/issues/191)<|MERGE_RESOLUTION|>--- conflicted
+++ resolved
@@ -7,15 +7,13 @@
 
 ## [Unreleased]
 
-<<<<<<< HEAD
 ### Changed
 - Added timeout for "waiting for pod to be ready..." in mirrord-layer to prevent unresponsive behavior. See [#579](https://github.com/metalbear-co/mirrord/issues/579)
-=======
+
 ## 3.1.3
 
 ### Changed
 - release: VS Code extension release as stable and not pre-release.
->>>>>>> ded406b6
 
 ### Fixed
 - Dev container failing to execute `apt-get install -y clang`
