[package]
name = "mirrord-layer"
version.workspace = true
authors.workspace = true
description.workspace = true
documentation.workspace = true
readme.workspace = true
homepage.workspace = true
repository.workspace = true
license.workspace = true
keywords.workspace = true
categories.workspace = true
publish.workspace = true
edition.workspace = true
# See more keys and their definitions at https://doc.rust-lang.org/cargo/reference/manifest.html

[dependencies]
mirrord-config = { path = "../config"}
mirrord-protocol = { path = "../protocol"}
mirrord-layer-macro = { path = "./macro"}
mirrord-progress = { path = "../progress" }
mirrord-kube = { path = "../kube", features = ["env_guard"] }
<<<<<<< HEAD
mirrord-operator = { path = "../operator", features = ["client"] }
mirrord-sip = { path = "../sip" }
=======
>>>>>>> 7f444b83

ctor = "0.1"
libc = "0.2"
nix.workspace = true
tracing.workspace = true
tracing-subscriber.workspace = true
tracing-appender = { git = "https://github.com/metalbear-co/tracing", package = "tracing-appender", branch = "worker_options_non_blocking_v1" }
frida-gum = { git="https://github.com/metalbear-co/frida-rust.git", branch = "metalbear2", version = "0.8", features = ["auto-download"] }
futures.workspace = true
k8s-openapi.workspace = true
kube.workspace = true

tokio.workspace = true
serde_json.workspace = true

actix-codec.workspace = true
bytes.workspace = true
tokio-stream.workspace = true
tokio-util.workspace = true
thiserror.workspace = true
trust-dns-resolver.workspace = true
rand = "0.8"
fancy-regex = { version = "0.10" }
errno = "0.2"
async-trait = "0.1"
socket2 = "0.4"
anyhow.workspace = true
streammap-ext.workspace = true
stacker = "0.1"
urlencoding = "2"
itertools = "0.10"
os_info = "3"

[target.'cfg(target_os = "macos")'.dependencies]
mirrord-sip = { path = "../sip" }
null-terminated = "0.3"

[dev-dependencies]
base64 = "0.13"
http-body = "0.4"
hyper = "0.14"
rstest = "*"
test-cdylib = "*"
tower = "0.4"
tokio = { version = "1", features = ["rt", "rt-multi-thread", "net", "macros", "process"] }

[lib]
crate_type = ["cdylib"]
<|MERGE_RESOLUTION|>--- conflicted
+++ resolved
@@ -20,11 +20,7 @@
 mirrord-layer-macro = { path = "./macro"}
 mirrord-progress = { path = "../progress" }
 mirrord-kube = { path = "../kube", features = ["env_guard"] }
-<<<<<<< HEAD
 mirrord-operator = { path = "../operator", features = ["client"] }
-mirrord-sip = { path = "../sip" }
-=======
->>>>>>> 7f444b83
 
 ctor = "0.1"
 libc = "0.2"
