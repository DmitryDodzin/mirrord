use std::path::PathBuf;

use clap::{ArgGroup, Args, Parser, Subcommand};
use mirrord_operator::setup::OperatorNamespace;

#[derive(Parser)]
#[clap(author, version, about, long_about = None)]
pub(super) struct Cli {
    #[clap(subcommand)]
    pub(super) commands: Commands,
}

#[derive(Subcommand)]
pub(super) enum Commands {
    Exec(Box<ExecArgs>),
    Extract {
        #[clap(value_parser)]
        path: String,
    },
    // Login(LoginArgs),
<<<<<<< HEAD
=======
    /// Operator commands eg. setup
>>>>>>> 18bfe67b
    Operator(Box<OperatorArgs>),
}

#[derive(Args, Debug)]
#[clap(group(
    ArgGroup::new("exec")
        .required(true)
        .multiple(true)
        .args(&["target", "config-file"]),
))]
pub(super) struct ExecArgs {
    /// Target name to mirror.    
    /// Target can either be a deployment or a pod.
    /// Valid formats: deployment/name, pod/name, pod/name/container/name
    #[clap(short = 't', long, value_parser)]
    pub target: Option<String>,

    /// Namespace of the pod to mirror. Defaults to "default".
    #[clap(short = 'n', long, value_parser)]
    pub target_namespace: Option<String>,

    /// Namespace to place agent in.
    #[clap(short = 'a', long, value_parser)]
    pub agent_namespace: Option<String>,

    /// Agent log level
    #[clap(short = 'l', long, value_parser)]
    pub agent_log_level: Option<String>,

    /// Agent image
    #[clap(short = 'i', long, value_parser)]
    pub agent_image: Option<String>,

    /// Disable file read only
    #[clap(long, value_parser)]
    pub no_fs: bool,

    /// Enable file hooking (Both R/W)
    #[clap(long = "rw", value_parser)]
    pub enable_rw_fs: bool,

    /// The env vars to filter out
    #[clap(short = 'x', long, value_parser)]
    pub override_env_vars_exclude: Option<String>,

    /// The env vars to select. Default is '*'
    #[clap(short = 's', long, value_parser)]
    pub override_env_vars_include: Option<String>,

    /// Disables resolving a remote DNS.
    #[clap(long, value_parser)]
    pub no_remote_dns: bool,

    /// Binary to execute and connect with the remote pod.
    #[clap(value_parser)]
    pub binary: String,

    /// Binary to execute and connect with the remote pod.
    #[clap(long, value_parser)]
    pub skip_processes: Option<String>,

    /// Agent TTL
    #[clap(long, value_parser)]
    pub agent_ttl: Option<u16>,

    /// Agent Startup Timeout seconds
    #[clap(long, value_parser)]
    pub agent_startup_timeout: Option<u16>,

    /// Accept/reject invalid certificates.
    #[clap(short = 'c', long, value_parser)]
    pub accept_invalid_certificates: bool,

    /// Arguments to pass to the binary.
    #[clap(value_parser)]
    pub(super) binary_args: Vec<String>,

    /// Where to extract the library to. Default is temp dir.
    #[clap(long, value_parser)]
    pub extract_path: Option<String>,

    /// Use an Ephemeral Container to mirror traffic.
    #[clap(short, long, value_parser)]
    pub ephemeral_container: bool,

    /// Steal TCP instead of mirroring
    #[clap(long = "steal", value_parser)]
    pub tcp_steal: bool,

    /// Disable tcp/udp outgoing traffic
    #[clap(long, value_parser)]
    pub no_outgoing: bool,

    /// Disable tcp outgoing feature.
    #[clap(long, value_parser)]
    pub no_tcp_outgoing: bool,

    /// Disable udp outgoing feature.
    #[clap(long, value_parser)]
    pub no_udp_outgoing: bool,

    /// Disable telemetry - this also disables version check. See https://github.com/metalbear-co/mirrord/blob/main/TELEMETRY.md
    #[clap(long, value_parser)]
    pub no_telemetry: bool,

    /// Load config from config file
    #[clap(short = 'f', long, value_parser)]
    pub config_file: Option<PathBuf>,

    #[clap(long, value_parser)]
    pub capture_error_trace: bool,
}

#[derive(Args, Debug)]
pub(super) struct LoginArgs {
    /// Manualy insert token
    #[clap(long)]
    pub token: Option<String>,

    /// Time to wait till close the connection wating for reply from identity server
    #[clap(long, default_value = "120")]
    pub timeout: u64,

    /// Override identity server url
    #[clap(long, default_value = "https://identity.metalbear.dev")]
    pub auth_server: String,

    /// Don't open web browser automatically and just print url
    #[clap(long)]
    pub no_open: bool,
}

#[derive(Args, Debug)]
pub(super) struct OperatorArgs {
    #[clap(subcommand)]
    pub command: OperatorCommand,
}

#[derive(Subcommand, Debug)]
pub(super) enum OperatorCommand {
<<<<<<< HEAD
    /// Create deployment for operator
=======
    /// This will install the operator, which requires a seat based license to be used.
    ///
    /// NOTE: You don't need to install the operator to use open source mirrord features.
>>>>>>> 18bfe67b
    #[clap(override_usage = "mirrord operator setup [OPTIONS] | kubectl apply -f -")]
    Setup {
        /// Output to kubernetes specs to file instead of stdout and piping to kubectl
        #[clap(short, long, value_parser)]
        file: Option<PathBuf>,

        /// Set namespace to setup operator in
        #[clap(short, long, value_parser, default_value = "mirrord")]
        namespace: OperatorNamespace,
    },
}<|MERGE_RESOLUTION|>--- conflicted
+++ resolved
@@ -18,10 +18,7 @@
         path: String,
     },
     // Login(LoginArgs),
-<<<<<<< HEAD
-=======
     /// Operator commands eg. setup
->>>>>>> 18bfe67b
     Operator(Box<OperatorArgs>),
 }
 
@@ -162,13 +159,9 @@
 
 #[derive(Subcommand, Debug)]
 pub(super) enum OperatorCommand {
-<<<<<<< HEAD
-    /// Create deployment for operator
-=======
     /// This will install the operator, which requires a seat based license to be used.
     ///
     /// NOTE: You don't need to install the operator to use open source mirrord features.
->>>>>>> 18bfe67b
     #[clap(override_usage = "mirrord operator setup [OPTIONS] | kubectl apply -f -")]
     Setup {
         /// Output to kubernetes specs to file instead of stdout and piping to kubectl
