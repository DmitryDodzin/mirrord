--- conflicted
+++ resolved
@@ -11,11 +11,8 @@
 use const_random::const_random;
 use exec::execvp;
 use mirrord_auth::AuthConfig;
-<<<<<<< HEAD
-=======
 use mirrord_config::LayerConfig;
 use mirrord_kube::api::{kubernetes::KubernetesAPI, AgentManagment};
->>>>>>> 18bfe67b
 use mirrord_operator::setup::{Operator, OperatorSetup};
 use mirrord_progress::{Progress, TaskProgress};
 #[cfg(target_os = "macos")]
@@ -292,23 +289,16 @@
     match cli.commands {
         Commands::Exec(args) => exec(&args, &cli_progress())?,
         Commands::Extract { path } => {
-<<<<<<< HEAD
-            extract_library(Some(path))?;
-=======
             extract_library(Some(path), &cli_progress())?;
->>>>>>> 18bfe67b
         }
         // Commands::Login(args) => login(args)?,
         Commands::Operator(operator) => match operator.command {
             OperatorCommand::Setup { file, namespace } => {
-<<<<<<< HEAD
-=======
                 eprintln!(
                     "Intalling mirrord operator with namespace: {}",
                     namespace.name()
                 );
 
->>>>>>> 18bfe67b
                 let operator = Operator::new(namespace);
 
                 match file {
