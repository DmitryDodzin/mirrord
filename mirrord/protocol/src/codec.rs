use std::{
    collections::{HashMap, HashSet},
    io,
};

use actix_codec::{Decoder, Encoder};
use bincode::{error::DecodeError, Decode, Encode};
use bytes::{Buf, BufMut, BytesMut};
use mirrord_macros::protocol_break;
use semver::Version;

use crate::{
    dns::{GetAddrInfoRequest, GetAddrInfoResponse},
    features::{with_bincode, Features},
    file::{
        AccessFileRequest, AccessFileResponse, CloseDirRequest, CloseFileRequest, FdOpenDirRequest,
        GetDEnts64Request, GetDEnts64Response, OpenDirResponse, OpenFileRequest, OpenFileResponse,
        OpenRelativeFileRequest, ReadDirRequest, ReadDirResponse, ReadFileRequest,
        ReadFileResponse, ReadLimitedFileRequest, SeekFileRequest, SeekFileResponse,
        WriteFileRequest, WriteFileResponse, WriteLimitedFileRequest, XstatFsRequest,
        XstatFsResponse, XstatRequest, XstatResponse,
    },
    outgoing::{
        tcp::{DaemonTcpOutgoing, LayerTcpOutgoing},
        udp::{DaemonUdpOutgoing, LayerUdpOutgoing},
    },
    pause::DaemonPauseTarget,
    tcp::{DaemonTcp, LayerTcp, LayerTcpSteal},
    version::VersionClamp,
    ResponseError,
};

#[derive(Encode, Decode, Debug, PartialEq, Eq, Clone, Copy)]
pub enum LogLevel {
    Warn,
    Error,
}

#[derive(Encode, Decode, Debug, PartialEq, Eq, Clone)]
pub struct LogMessage {
    pub message: String,
    pub level: LogLevel,
}

impl LogMessage {
    pub fn warn(message: String) -> Self {
        Self {
            message,
            level: LogLevel::Warn,
        }
    }

    pub fn error(message: String) -> Self {
        Self {
            message,
            level: LogLevel::Error,
        }
    }
}

#[derive(Encode, Decode, Debug, PartialEq, Eq, Clone)]
pub struct GetEnvVarsRequest {
    pub env_vars_filter: HashSet<String>,
    pub env_vars_select: HashSet<String>,
}

#[derive(Encode, Decode, Debug, PartialEq, Eq, Clone)]
pub enum FileRequest {
    Open(OpenFileRequest),
    OpenRelative(OpenRelativeFileRequest),
    Read(ReadFileRequest),
    ReadLimited(ReadLimitedFileRequest),
    Seek(SeekFileRequest),
    Write(WriteFileRequest),
    WriteLimited(WriteLimitedFileRequest),
    Close(CloseFileRequest),
    Access(AccessFileRequest),
    Xstat(XstatRequest),
    XstatFs(XstatFsRequest),
    FdOpenDir(FdOpenDirRequest),
    ReadDir(ReadDirRequest),
    CloseDir(CloseDirRequest),
    GetDEnts64(GetDEnts64Request),
}

/// `-layer` --> `-agent` messages.
#[derive(Encode, Decode, Debug, PartialEq, Eq, Clone)]
pub enum ClientMessage {
    Close,
    Tcp(LayerTcp),
    TcpSteal(LayerTcpSteal),
    TcpOutgoing(LayerTcpOutgoing),
    UdpOutgoing(LayerUdpOutgoing),
    FileRequest(FileRequest),
    GetEnvVarsRequest(GetEnvVarsRequest),
    Ping,
    GetAddrInfoRequest(GetAddrInfoRequest),
    /// Whether to pause or unpause the target container.
    PauseTargetRequest(bool),
}

impl VersionClamp for ClientMessage {}

/// Type alias for `Result`s that should be returned from mirrord-agent to mirrord-layer.
pub type RemoteResult<T> = Result<T, ResponseError>;

#[derive(Encode, Decode, Debug, PartialEq, Eq, Clone)]
pub enum FileResponse {
    Open(RemoteResult<OpenFileResponse>),
    Read(RemoteResult<ReadFileResponse>),
    ReadLimited(RemoteResult<ReadFileResponse>),
    Write(RemoteResult<WriteFileResponse>),
    WriteLimited(RemoteResult<WriteFileResponse>),
    Seek(RemoteResult<SeekFileResponse>),
    Access(RemoteResult<AccessFileResponse>),
    Xstat(RemoteResult<XstatResponse>),
    XstatFs(RemoteResult<XstatFsResponse>),
    ReadDir(RemoteResult<ReadDirResponse>),
    OpenDir(RemoteResult<OpenDirResponse>),
    GetDEnts64(RemoteResult<GetDEnts64Response>),
}

/// `-agent` --> `-layer` messages.
#[derive(Encode, Decode, Debug, PartialEq, Eq, Clone)]
#[protocol_break(2)]
pub enum DaemonMessage {
    Close(String),
    Tcp(DaemonTcp),
    TcpSteal(DaemonTcp),
    TcpOutgoing(DaemonTcpOutgoing),
    UdpOutgoing(DaemonUdpOutgoing),
    LogMessage(LogMessage),
    File(FileResponse),
    Pong,
    /// NOTE: can remove `RemoteResult` when we break protocol compatibility.
    GetEnvVarsResponse(RemoteResult<HashMap<String, String>>),
    GetAddrInfoResponse(GetAddrInfoResponse),
    PauseTarget(DaemonPauseTarget),
}

impl VersionClamp for DaemonMessage {}

pub struct ClientCodec {
    version: Version,
    config: bincode::config::Configuration,
    features: Features,
}

impl ClientCodec {
    pub fn new() -> Self {
        Self::with_features(Features::all())
    }

    pub fn with_features(features: Features) -> Self {
        ClientCodec {
            config: bincode::config::standard(),
<<<<<<< HEAD
            version: env!("CARGO_PKG_VERSION")
                .parse()
                .unwrap_or_else(|_| Version::new(0, 0, 0)),
=======
            features,
>>>>>>> 31cfecf4
        }
    }
}

impl Default for ClientCodec {
    fn default() -> Self {
        ClientCodec::new()
    }
}

impl Decoder for ClientCodec {
    type Item = DaemonMessage;
    type Error = io::Error;

    fn decode(&mut self, src: &mut BytesMut) -> io::Result<Option<Self::Item>> {
        match with_bincode::decode_with_features(self.features, &src[..], self.config) {
            Ok((message, read)) => {
                src.advance(read);
                Ok(Some(message))
            }
            Err(DecodeError::UnexpectedEnd { .. }) => Ok(None),
            Err(err) => Err(io::Error::new(io::ErrorKind::Other, err.to_string())),
        }
    }
}

impl Encoder<ClientMessage> for ClientCodec {
    type Error = io::Error;

    fn encode(&mut self, msg: ClientMessage, dst: &mut BytesMut) -> Result<(), Self::Error> {
<<<<<<< HEAD
        let encoded = match bincode::encode_to_vec(msg.min_version(&self.version), self.config) {
=======
        let encoded = match with_bincode::encode_with_features(self.features, msg, self.config) {
>>>>>>> 31cfecf4
            Ok(encoded) => encoded,
            Err(err) => {
                return Err(io::Error::new(io::ErrorKind::Other, err.to_string()));
            }
        };
        dst.reserve(encoded.len());
        dst.put(&encoded[..]);

        Ok(())
    }
}

pub struct DaemonCodec {
    version: Version,
    config: bincode::config::Configuration,
    features: Features,
}

impl DaemonCodec {
    pub fn new() -> Self {
        Self::with_features(Features::all())
    }

    pub fn with_features(features: Features) -> Self {
        DaemonCodec {
            config: bincode::config::standard(),
<<<<<<< HEAD
            version: env!("CARGO_PKG_VERSION")
                .parse()
                .unwrap_or_else(|_| Version::new(0, 0, 0)),
=======
            features,
>>>>>>> 31cfecf4
        }
    }
}

impl Default for DaemonCodec {
    fn default() -> Self {
        DaemonCodec::new()
    }
}

impl Decoder for DaemonCodec {
    type Item = ClientMessage;
    type Error = io::Error;

    fn decode(&mut self, src: &mut BytesMut) -> io::Result<Option<Self::Item>> {
        match with_bincode::decode_with_features(self.features, &src[..], self.config) {
            Ok((message, read)) => {
                src.advance(read);
                Ok(Some(message))
            }
            Err(DecodeError::UnexpectedEnd { .. }) => Ok(None),
            Err(err) => Err(io::Error::new(io::ErrorKind::Other, err.to_string())),
        }
    }
}

impl Encoder<DaemonMessage> for DaemonCodec {
    type Error = io::Error;

    fn encode(&mut self, msg: DaemonMessage, dst: &mut BytesMut) -> Result<(), Self::Error> {
<<<<<<< HEAD
        let encoded = match bincode::encode_to_vec(msg.min_version(&self.version), self.config) {
=======
        let encoded = match with_bincode::encode_with_features(self.features, msg, self.config) {
>>>>>>> 31cfecf4
            Ok(encoded) => encoded,
            Err(err) => {
                return Err(io::Error::new(io::ErrorKind::Other, err.to_string()));
            }
        };
        dst.reserve(encoded.len());
        dst.put(&encoded[..]);

        Ok(())
    }
}

#[cfg(test)]
mod tests {
    use bytes::BytesMut;

    use super::*;
    use crate::tcp::TcpData;

    #[test]
    fn sanity_client_encode_decode() {
        let mut client_codec = ClientCodec::new();
        let mut daemon_codec = DaemonCodec::new();
        let mut buf = BytesMut::new();

        let msg = ClientMessage::Tcp(LayerTcp::PortSubscribe(1));

        client_codec.encode(msg.clone(), &mut buf).unwrap();

        let decoded = daemon_codec.decode(&mut buf).unwrap().unwrap();

        assert_eq!(decoded, msg);
        assert!(buf.is_empty());
    }

    #[test]
    fn sanity_daemon_encode_decode() {
        let mut client_codec = ClientCodec::new();
        let mut daemon_codec = DaemonCodec::new();
        let mut buf = BytesMut::new();

        let msg = DaemonMessage::Tcp(DaemonTcp::Data(TcpData {
            connection_id: 1,
            bytes: vec![1, 2, 3],
        }));

        daemon_codec.encode(msg.clone(), &mut buf).unwrap();

        let decoded = client_codec.decode(&mut buf).unwrap().unwrap();

        assert_eq!(decoded, msg);
        assert!(buf.is_empty());
    }

    #[test]
    fn decode_client_invalid_data() {
        let mut codec = ClientCodec::new();
        let mut buf = BytesMut::new();
        buf.put_u8(254);

        let res = codec.decode(&mut buf);
        match res {
            Ok(_) => panic!("Should have failed"),
            Err(err) => assert_eq!(err.kind(), io::ErrorKind::Other),
        }
    }

    #[test]
    fn decode_client_partial_data() {
        let mut codec = ClientCodec::new();
        let mut buf = BytesMut::new();
        buf.put_u8(1);

        assert!(codec.decode(&mut buf).unwrap().is_none());
    }

    #[test]
    fn decode_daemon_invalid_data() {
        let mut codec = DaemonCodec::new();
        let mut buf = BytesMut::new();
        buf.put_u8(254);

        let res = codec.decode(&mut buf);
        match res {
            Ok(_) => panic!("Should have failed"),
            Err(err) => assert_eq!(err.kind(), io::ErrorKind::Other),
        }
    }
}<|MERGE_RESOLUTION|>--- conflicted
+++ resolved
@@ -11,7 +11,6 @@
 
 use crate::{
     dns::{GetAddrInfoRequest, GetAddrInfoResponse},
-    features::{with_bincode, Features},
     file::{
         AccessFileRequest, AccessFileResponse, CloseDirRequest, CloseFileRequest, FdOpenDirRequest,
         GetDEnts64Request, GetDEnts64Response, OpenDirResponse, OpenFileRequest, OpenFileResponse,
@@ -99,7 +98,13 @@
     PauseTargetRequest(bool),
 }
 
-impl VersionClamp for ClientMessage {}
+impl VersionClamp for ClientMessage {
+    fn clamp_version(&mut self, version: &semver::Version) {
+        if let ClientMessage::TcpSteal(steal) = self {
+            steal.clamp_version(version);
+        }
+    }
+}
 
 /// Type alias for `Result`s that should be returned from mirrord-agent to mirrord-layer.
 pub type RemoteResult<T> = Result<T, ResponseError>;
@@ -138,29 +143,32 @@
     PauseTarget(DaemonPauseTarget),
 }
 
-impl VersionClamp for DaemonMessage {}
+impl VersionClamp for DaemonMessage {
+    fn clamp_version(&mut self, version: &semver::Version) {
+        if let DaemonMessage::Tcp(daemon_tcp) | DaemonMessage::TcpSteal(daemon_tcp) = self {
+            daemon_tcp.clamp_version(version)
+        }
+    }
+}
 
 pub struct ClientCodec {
     version: Version,
     config: bincode::config::Configuration,
-    features: Features,
 }
 
 impl ClientCodec {
     pub fn new() -> Self {
-        Self::with_features(Features::all())
-    }
-
-    pub fn with_features(features: Features) -> Self {
+        ClientCodec::with_version(
+            env!("CARGO_PKG_VERSION")
+                .parse()
+                .unwrap_or_else(|_| Version::new(0, 0, 0)),
+        )
+    }
+
+    pub fn with_version(version: Version) -> Self {
         ClientCodec {
             config: bincode::config::standard(),
-<<<<<<< HEAD
-            version: env!("CARGO_PKG_VERSION")
-                .parse()
-                .unwrap_or_else(|_| Version::new(0, 0, 0)),
-=======
-            features,
->>>>>>> 31cfecf4
+            version,
         }
     }
 }
@@ -176,7 +184,7 @@
     type Error = io::Error;
 
     fn decode(&mut self, src: &mut BytesMut) -> io::Result<Option<Self::Item>> {
-        match with_bincode::decode_with_features(self.features, &src[..], self.config) {
+        match bincode::decode_from_slice(&src[..], self.config) {
             Ok((message, read)) => {
                 src.advance(read);
                 Ok(Some(message))
@@ -191,16 +199,13 @@
     type Error = io::Error;
 
     fn encode(&mut self, msg: ClientMessage, dst: &mut BytesMut) -> Result<(), Self::Error> {
-<<<<<<< HEAD
-        let encoded = match bincode::encode_to_vec(msg.min_version(&self.version), self.config) {
-=======
-        let encoded = match with_bincode::encode_with_features(self.features, msg, self.config) {
->>>>>>> 31cfecf4
-            Ok(encoded) => encoded,
-            Err(err) => {
-                return Err(io::Error::new(io::ErrorKind::Other, err.to_string()));
-            }
-        };
+        let encoded =
+            match bincode::encode_to_vec(msg.into_clamp_version(&self.version), self.config) {
+                Ok(encoded) => encoded,
+                Err(err) => {
+                    return Err(io::Error::new(io::ErrorKind::Other, err.to_string()));
+                }
+            };
         dst.reserve(encoded.len());
         dst.put(&encoded[..]);
 
@@ -211,24 +216,21 @@
 pub struct DaemonCodec {
     version: Version,
     config: bincode::config::Configuration,
-    features: Features,
 }
 
 impl DaemonCodec {
     pub fn new() -> Self {
-        Self::with_features(Features::all())
-    }
-
-    pub fn with_features(features: Features) -> Self {
+        DaemonCodec::with_version(
+            env!("CARGO_PKG_VERSION")
+                .parse()
+                .unwrap_or_else(|_| Version::new(0, 0, 0)),
+        )
+    }
+
+    pub fn with_version(version: Version) -> Self {
         DaemonCodec {
             config: bincode::config::standard(),
-<<<<<<< HEAD
-            version: env!("CARGO_PKG_VERSION")
-                .parse()
-                .unwrap_or_else(|_| Version::new(0, 0, 0)),
-=======
-            features,
->>>>>>> 31cfecf4
+            version,
         }
     }
 }
@@ -244,7 +246,7 @@
     type Error = io::Error;
 
     fn decode(&mut self, src: &mut BytesMut) -> io::Result<Option<Self::Item>> {
-        match with_bincode::decode_with_features(self.features, &src[..], self.config) {
+        match bincode::decode_from_slice(&src[..], self.config) {
             Ok((message, read)) => {
                 src.advance(read);
                 Ok(Some(message))
@@ -259,16 +261,13 @@
     type Error = io::Error;
 
     fn encode(&mut self, msg: DaemonMessage, dst: &mut BytesMut) -> Result<(), Self::Error> {
-<<<<<<< HEAD
-        let encoded = match bincode::encode_to_vec(msg.min_version(&self.version), self.config) {
-=======
-        let encoded = match with_bincode::encode_with_features(self.features, msg, self.config) {
->>>>>>> 31cfecf4
-            Ok(encoded) => encoded,
-            Err(err) => {
-                return Err(io::Error::new(io::ErrorKind::Other, err.to_string()));
-            }
-        };
+        let encoded =
+            match bincode::encode_to_vec(msg.into_clamp_version(&self.version), self.config) {
+                Ok(encoded) => encoded,
+                Err(err) => {
+                    return Err(io::Error::new(io::ErrorKind::Other, err.to_string()));
+                }
+            };
         dst.reserve(encoded.len());
         dst.put(&encoded[..]);
 
@@ -281,7 +280,9 @@
     use bytes::BytesMut;
 
     use super::*;
-    use crate::tcp::TcpData;
+    use crate::tcp::{
+        HttpRequest, HttpResponse, InternalHttpRequest, InternalHttpResponse, TcpData,
+    };
 
     #[test]
     fn sanity_client_encode_decode() {
@@ -352,4 +353,59 @@
             Err(err) => assert_eq!(err.kind(), io::ErrorKind::Other),
         }
     }
+
+    #[test]
+    fn version_sanity_client_encode_decode() -> Result<(), Box<dyn std::error::Error>> {
+        let mut client_codec = ClientCodec::with_version("1.2.1".parse()?);
+        let mut daemon_codec = DaemonCodec::with_version("1.2.1".parse()?);
+        let mut buf = BytesMut::new();
+
+        let msg =
+            ClientMessage::TcpSteal(LayerTcpSteal::HttpResponse(HttpResponse::test_response()));
+
+        client_codec.encode(msg, &mut buf)?;
+
+        let decoded = daemon_codec.decode(&mut buf)?.unwrap();
+
+        assert!(matches!(
+            decoded,
+            ClientMessage::TcpSteal(LayerTcpSteal::HttpResponse(HttpResponse {
+                internal_response: InternalHttpResponse {
+                    frame_mapping: None,
+                    ..
+                },
+                ..
+            }))
+        ));
+        assert!(buf.is_empty());
+
+        Ok(())
+    }
+
+    #[test]
+    fn version_sanity_daemon_encode_decode() -> Result<(), Box<dyn std::error::Error>> {
+        let mut client_codec = ClientCodec::with_version("1.2.1".parse()?);
+        let mut daemon_codec = DaemonCodec::with_version("1.2.1".parse()?);
+        let mut buf = BytesMut::new();
+
+        let msg = DaemonMessage::Tcp(DaemonTcp::HttpRequest(HttpRequest::test_request()));
+
+        daemon_codec.encode(msg, &mut buf)?;
+
+        let decoded = client_codec.decode(&mut buf)?.unwrap();
+
+        assert!(matches!(
+            decoded,
+            DaemonMessage::Tcp(DaemonTcp::HttpRequest(HttpRequest {
+                internal_request: InternalHttpRequest {
+                    frame_mapping: None,
+                    ..
+                },
+                ..
+            }))
+        ));
+        assert!(buf.is_empty());
+
+        Ok(())
+    }
 }