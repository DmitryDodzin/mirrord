use base64::{engine::general_purpose, Engine as _};
use futures::{SinkExt, StreamExt};
use http::request::Request;
use kube::{error::ErrorResponse, Api, Client, Resource};
use mirrord_auth::{credential_store::CredentialStoreSync, error::AuthenticationError};
use mirrord_config::{
    feature::network::incoming::ConcurrentSteal, target::TargetConfig, LayerConfig,
};
use mirrord_kube::{
    api::{get_k8s_resource_api, kubernetes::create_kube_api},
    error::KubeApiError,
};
use mirrord_progress::{MessageKind, Progress};
<<<<<<< HEAD
use mirrord_protocol::{version::VersionClamp as _, ClientMessage, DaemonMessage};
=======
use mirrord_protocol::{
    features::{with_bincode, Features},
    ClientMessage, DaemonMessage,
};
>>>>>>> 31cfecf4
use semver::Version;
use serde::{Deserialize, Serialize};
use thiserror::Error;
use tokio::sync::mpsc::{self, Receiver, Sender};
use tokio_tungstenite::tungstenite::{Error as TungsteniteError, Message};
use tracing::error;

use crate::crd::{MirrordOperatorCrd, OperatorFeatures, TargetCrd, OPERATOR_STATUS_NAME};

static CONNECTION_CHANNEL_SIZE: usize = 1000;
const MIRRORD_OPERATOR_SESSION: &str = "MIRRORD_OPERATOR_SESSION";

#[derive(Debug, Error)]
pub enum OperatorApiError {
    #[error("unable to create target for TargetConfig")]
    InvalidTarget,
    #[error(transparent)]
    HttpError(#[from] http::Error),
    #[error(transparent)]
    WsError(#[from] TungsteniteError),
    #[error(transparent)]
    KubeApiError(#[from] KubeApiError),
    #[error(transparent)]
    DecodeError(#[from] bincode::error::DecodeError),
    #[error(transparent)]
    EncodeError(#[from] bincode::error::EncodeError),
    #[error("invalid message: {0:?}")]
    InvalidMessage(Message),
    #[error("Receiver<DaemonMessage> was dropped")]
    DaemonReceiverDropped,
    #[error(transparent)]
    Authentication(#[from] AuthenticationError),
    #[error("Can't start proccess because other locks exist on target")]
    ConcurrentStealAbort,
    #[error("Invalid operator session - this is a bug, please report it. value: `{0}` err: `{1}`")]
    InvalidOperatorSession(String, serde_json::Error),
}

type Result<T, E = OperatorApiError> = std::result::Result<T, E>;

pub struct OperatorApi {
    client: Client,
    target_api: Api<TargetCrd>,
    target_namespace: Option<String>,
    version_api: Api<MirrordOperatorCrd>,
    target_config: TargetConfig,
    on_concurrent_steal: ConcurrentSteal,
}

/// Data we store into environment variables for the child processes to use.
#[derive(Serialize, Deserialize, Clone, Debug)]
pub struct OperatorSessionInformation {
    pub session_id: String,
    pub target: TargetCrd,
    pub fingerprint: Option<String>,
    pub operator_features: Vec<OperatorFeatures>,
    pub operator_version: Version,
}

impl OperatorSessionInformation {
    pub fn new(
        target: TargetCrd,
        fingerprint: Option<String>,
        operator_version: Version,
        operator_features: Vec<OperatorFeatures>,
    ) -> Self {
        Self {
            session_id: rand::random::<u64>().to_string(),
            target,
            fingerprint,
            operator_features,
            operator_version,
        }
    }

    /// Returns environment variable holding the information
    pub const fn env_key() -> &'static str {
        MIRRORD_OPERATOR_SESSION
    }

    /// Loads the information from environment variables
    pub fn from_env() -> Result<Option<Self>> {
        std::env::var(Self::env_key())
            .ok()
            .map(|val| {
                serde_json::from_str(&val)
                    .map_err(|e| OperatorApiError::InvalidOperatorSession(val, e))
            })
            .transpose()
    }
}

impl OperatorApi {
    /// Creates a new operator session, setting the session information in environment variables.
    pub async fn create_session<P>(
        config: &LayerConfig,
        progress: &P,
    ) -> Result<
        Option<(
            mpsc::Sender<ClientMessage>,
            mpsc::Receiver<DaemonMessage>,
            OperatorSessionInformation,
        )>,
    >
    where
        P: Progress + Send + Sync,
    {
        let operator_api = OperatorApi::new(config).await?;

        if let Some(target) = operator_api.fetch_target().await? {
            let status = operator_api.get_status().await?;

            let operator_version = Version::parse(&status.spec.operator_version).unwrap(); // TODO: Remove unwrap

            // This is printed multiple times when the local process forks. Can be solved by e.g.
            // propagating an env var, don't think it's worth the extra complexity though
            let mirrord_version = Version::parse(env!("CARGO_PKG_VERSION")).unwrap();
            if operator_version != mirrord_version {
                progress.subtask("comparing versions").print_message(MessageKind::Warning, Some(&format!("Your mirrord plugin/CLI version {} does not match the operator version {}. This can lead to unforeseen issues.", mirrord_version, operator_version)));
                if operator_version > mirrord_version {
                    progress.subtask("comparing versions").print_message(
                        MessageKind::Warning,
                        Some(
                            "Consider updating your mirrord plugin/CLI to match the operator version.",
                        ),
                    );
                } else {
                    progress.subtask("comparing versions").print_message(MessageKind::Warning, Some("Consider either updating your operator version to match your mirrord plugin/CLI version, or downgrading your mirrord plugin/CLI."));
                }
            }
            let operator_session_information = OperatorSessionInformation::new(
                target,
                status.spec.license.fingerprint,
                operator_version,
                status.spec.features.unwrap_or_default(),
            );

            let (sender, receiver) = operator_api
                .connect_target(&operator_session_information)
                .await?;
            Ok(Some((sender, receiver, operator_session_information)))
        } else {
            // No operator found
            Ok(None)
        }
    }

    /// Connect to session using operator and session information
    pub async fn connect(
        config: &LayerConfig,
        session_information: &OperatorSessionInformation,
    ) -> Result<(mpsc::Sender<ClientMessage>, mpsc::Receiver<DaemonMessage>)> {
        OperatorApi::new(config)
            .await?
            .connect_target(session_information)
            .await
    }

    async fn new(config: &LayerConfig) -> Result<Self> {
        let target_config = config.target.clone();
        let on_concurrent_steal = config.feature.network.incoming.on_concurrent_steal.clone();

        let client = create_kube_api(
            config.accept_invalid_certificates,
            config.kubeconfig.clone(),
            config.kube_context.clone(),
        )
        .await?;

        let target_namespace = if target_config.path.is_some() {
            target_config.namespace.clone()
        } else {
            // When targetless, pass agent namespace to operator so that it knows where to create
            // the agent (the operator does not get the agent config).
            config.agent.namespace.clone()
        };

        let target_api: Api<TargetCrd> = get_k8s_resource_api(&client, target_namespace.as_deref());

        let version_api: Api<MirrordOperatorCrd> = Api::all(client.clone());

        Ok(OperatorApi {
            client,
            target_api,
            target_namespace,
            version_api,
            target_config,
            on_concurrent_steal,
        })
    }

    async fn get_status(&self) -> Result<MirrordOperatorCrd> {
        self.version_api
            .get(OPERATOR_STATUS_NAME)
            .await
            .map_err(KubeApiError::KubeError)
            .map_err(OperatorApiError::KubeApiError)
    }

    async fn fetch_target(&self) -> Result<Option<TargetCrd>> {
        let target_name = TargetCrd::target_name_by_config(&self.target_config);

        match self.target_api.get(&target_name).await {
            Ok(target) => Ok(Some(target)),
            Err(kube::Error::Api(ErrorResponse { code: 404, .. })) => Ok(None),
            Err(err) => Err(OperatorApiError::from(KubeApiError::from(err))),
        }
    }

    #[tracing::instrument(level = "debug", skip(self), ret)]
    fn connect_url(&self, session_information: &OperatorSessionInformation) -> String {
        let OperatorApi {
            on_concurrent_steal,
            ..
        } = self;
        let target = &session_information.target;

        if session_information
            .operator_features
            .contains(&OperatorFeatures::ProxyApi)
        {
            let dt = &();
            let ns = self
                .target_namespace
                .as_deref()
                .unwrap_or_else(|| self.client.default_namespace());
            let api_version = TargetCrd::api_version(dt);
            let plural = TargetCrd::plural(dt);

            format!("/apis/{api_version}/proxy/namespaces/{ns}/{plural}/{}?on_concurrent_steal={on_concurrent_steal}&connect=true", target.name())
        } else {
            format!(
                "{}/{}?on_concurrent_steal={on_concurrent_steal}&connect=true",
                self.target_api.resource_url(),
                target.name(),
            )
        }
    }

    /// Create websocket connection to operator
    async fn connect_target(
        &self,
        session_information: &OperatorSessionInformation,
    ) -> Result<(mpsc::Sender<ClientMessage>, mpsc::Receiver<DaemonMessage>)> {
        // why are we checking on client side..?
        if self.on_concurrent_steal == ConcurrentSteal::Abort && let Ok(lock_target) = self
                .target_api
                .get_subresource("port-locks", &session_information.target.name())
                .await && lock_target
                .spec
                .port_locks
                .map(|locks| !locks.is_empty())
                .unwrap_or(false) {
            return Err(OperatorApiError::ConcurrentStealAbort);
        }

        let mut builder = Request::builder()
            .uri(self.connect_url(session_information))
            .header("x-session-id", session_information.session_id.clone());

        if let Some(credential_name) = &session_information.fingerprint {
            let client_credentials = CredentialStoreSync::get_client_certificate::<
                MirrordOperatorCrd,
            >(&self.client, credential_name.to_string())
            .await
            .map(|certificate_der| general_purpose::STANDARD.encode(certificate_der))?;

            builder = builder.header("x-client-der", client_credentials);
        }

        let connection = self
            .client
            .connect(builder.body(vec![])?)
            .await
            .map_err(KubeApiError::from)?;

<<<<<<< HEAD
        Ok(ConnectionWrapper::wrap(
            connection,
            session_information.operator_version.clone(),
        ))
=======
        Ok(ConnectionWrapper::wrap(connection, session_information))
>>>>>>> 31cfecf4
    }
}

pub struct ConnectionWrapper<T> {
    version: Version,
    connection: T,
    client_rx: Receiver<ClientMessage>,
    daemon_tx: Sender<DaemonMessage>,
    features: Features,
}

impl<T> ConnectionWrapper<T>
where
    for<'stream> T: StreamExt<Item = Result<Message, TungsteniteError>>
        + SinkExt<Message, Error = TungsteniteError>
        + Send
        + Unpin
        + 'stream,
{
<<<<<<< HEAD
    fn wrap(connection: T, version: Version) -> (Sender<ClientMessage>, Receiver<DaemonMessage>) {
=======
    fn wrap(
        connection: T,
        session_information: &OperatorSessionInformation,
    ) -> (Sender<ClientMessage>, Receiver<DaemonMessage>) {
>>>>>>> 31cfecf4
        let (client_tx, client_rx) = mpsc::channel(CONNECTION_CHANNEL_SIZE);
        let (daemon_tx, daemon_rx) = mpsc::channel(CONNECTION_CHANNEL_SIZE);

        let features = session_information
            .operator_features
            .iter()
            .filter_map(|feature| match feature {
                OperatorFeatures::Codec(featrues) => Some(*featrues),
                _ => None,
            })
            .next()
            .unwrap_or_else(Features::empty);

        let connection_wrapper = ConnectionWrapper {
            version,
            connection,
            client_rx,
            daemon_tx,
            features,
        };

        tokio::spawn(async move {
            if let Err(err) = connection_wrapper.start().await {
                error!("{err:?}")
            }
        });

        (client_tx, daemon_rx)
    }

    async fn handle_client_message(&mut self, client_message: ClientMessage) -> Result<()> {
<<<<<<< HEAD
        let payload = bincode::encode_to_vec(
            client_message.min_version(&self.version),
=======
        let payload = with_bincode::encode_with_features(
            self.features,
            client_message,
>>>>>>> 31cfecf4
            bincode::config::standard(),
        )?;

        self.connection.send(payload.into()).await?;

        Ok(())
    }

    async fn handle_daemon_message(
        &mut self,
        daemon_message: Result<Message, TungsteniteError>,
    ) -> Result<()> {
        match daemon_message? {
            Message::Binary(payload) => {
                let (daemon_message, _) = with_bincode::decode_with_features::<DaemonMessage, _>(
                    self.features,
                    &payload,
                    bincode::config::standard(),
                )?;

                self.daemon_tx
                    .send(daemon_message)
                    .await
                    .map_err(|_| OperatorApiError::DaemonReceiverDropped)
            }
            message => Err(OperatorApiError::InvalidMessage(message)),
        }
    }

    async fn start(mut self) -> Result<()> {
        loop {
            tokio::select! {
                client_message = self.client_rx.recv() => {
                    match client_message {
                        Some(client_message) => self.handle_client_message(client_message).await?,
                        None => break,
                    }
                }
                daemon_message = self.connection.next() => {
                    match daemon_message {
                        Some(daemon_message) => self.handle_daemon_message(daemon_message).await?,
                        None => break,
                    }
                }
            }
        }

        let _ = self.connection.send(Message::Close(None)).await;

        Ok(())
    }
}<|MERGE_RESOLUTION|>--- conflicted
+++ resolved
@@ -11,14 +11,7 @@
     error::KubeApiError,
 };
 use mirrord_progress::{MessageKind, Progress};
-<<<<<<< HEAD
 use mirrord_protocol::{version::VersionClamp as _, ClientMessage, DaemonMessage};
-=======
-use mirrord_protocol::{
-    features::{with_bincode, Features},
-    ClientMessage, DaemonMessage,
-};
->>>>>>> 31cfecf4
 use semver::Version;
 use serde::{Deserialize, Serialize};
 use thiserror::Error;
@@ -295,14 +288,10 @@
             .await
             .map_err(KubeApiError::from)?;
 
-<<<<<<< HEAD
         Ok(ConnectionWrapper::wrap(
             connection,
             session_information.operator_version.clone(),
         ))
-=======
-        Ok(ConnectionWrapper::wrap(connection, session_information))
->>>>>>> 31cfecf4
     }
 }
 
@@ -311,7 +300,6 @@
     connection: T,
     client_rx: Receiver<ClientMessage>,
     daemon_tx: Sender<DaemonMessage>,
-    features: Features,
 }
 
 impl<T> ConnectionWrapper<T>
@@ -322,33 +310,15 @@
         + Unpin
         + 'stream,
 {
-<<<<<<< HEAD
     fn wrap(connection: T, version: Version) -> (Sender<ClientMessage>, Receiver<DaemonMessage>) {
-=======
-    fn wrap(
-        connection: T,
-        session_information: &OperatorSessionInformation,
-    ) -> (Sender<ClientMessage>, Receiver<DaemonMessage>) {
->>>>>>> 31cfecf4
         let (client_tx, client_rx) = mpsc::channel(CONNECTION_CHANNEL_SIZE);
         let (daemon_tx, daemon_rx) = mpsc::channel(CONNECTION_CHANNEL_SIZE);
-
-        let features = session_information
-            .operator_features
-            .iter()
-            .filter_map(|feature| match feature {
-                OperatorFeatures::Codec(featrues) => Some(*featrues),
-                _ => None,
-            })
-            .next()
-            .unwrap_or_else(Features::empty);
 
         let connection_wrapper = ConnectionWrapper {
             version,
             connection,
             client_rx,
             daemon_tx,
-            features,
         };
 
         tokio::spawn(async move {
@@ -361,14 +331,8 @@
     }
 
     async fn handle_client_message(&mut self, client_message: ClientMessage) -> Result<()> {
-<<<<<<< HEAD
         let payload = bincode::encode_to_vec(
-            client_message.min_version(&self.version),
-=======
-        let payload = with_bincode::encode_with_features(
-            self.features,
-            client_message,
->>>>>>> 31cfecf4
+            client_message.into_clamp_version(&self.version),
             bincode::config::standard(),
         )?;
 
@@ -383,8 +347,7 @@
     ) -> Result<()> {
         match daemon_message? {
             Message::Binary(payload) => {
-                let (daemon_message, _) = with_bincode::decode_with_features::<DaemonMessage, _>(
-                    self.features,
+                let (daemon_message, _) = bincode::decode_from_slice::<DaemonMessage, _>(
                     &payload,
                     bincode::config::standard(),
                 )?;
