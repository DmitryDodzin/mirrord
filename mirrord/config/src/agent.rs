use mirrord_config_derive::MirrordConfig;
use schemars::JsonSchema;

use crate::config::source::MirrordConfigSource;

/// Configuration for the mirrord-agent pod that is spawned in the Kubernetes cluster.
#[derive(MirrordConfig, Clone, Debug)]
#[config(map_to = "AgentFileConfig", derive = "JsonSchema")]
#[cfg_attr(test, config(derive = "PartialEq, Eq"))]
pub struct AgentConfig {
    /// Log level for the agent.
    ///
    /// Supports anything that would work with `RUST_LOG`.
    #[config(env = "MIRRORD_AGENT_RUST_LOG", default = "info")]
    pub log_level: String,

    /// Namespace where the agent shall live.
    ///
    /// Defaults to the current kubernetes namespace.
    #[config(env = "MIRRORD_AGENT_NAMESPACE")]
    pub namespace: Option<String>,

    /// Name of the agent's docker image.
    ///
    /// Useful when a custom build of mirrord-agent is required, or when using an internal
    /// registry.
    ///
    /// Defaults to the latest stable image.
    #[config(env = "MIRRORD_AGENT_IMAGE")]
    pub image: Option<String>,

    /// Controls when a new agent image is downloaded.
    ///
    /// Supports any valid kubernetes [image pull
    /// policy](https://kubernetes.io/docs/concepts/containers/images/#image-pull-policy)
    #[config(env = "MIRRORD_AGENT_IMAGE_PULL_POLICY", default = "IfNotPresent")]
    pub image_pull_policy: String,

    /// Controls how long the agent pod persists for, after the local process terminated (in
    /// seconds).
    ///
    /// Can be useful for collecting logs.
    #[config(env = "MIRRORD_AGENT_TTL", default = "0")]
    pub ttl: u16,

    /// Runs the agent as an [ephemeral
    /// container](https://kubernetes.io/docs/concepts/workloads/pods/ephemeral-containers/)
    #[config(env = "MIRRORD_EPHEMERAL_CONTAINER", default = "false")]
    pub ephemeral: bool,

    /// Controls how long the agent lives when there are no connections.
    ///
    /// Each connection has its own heartbeat mechanism, so even if the local application has no
    /// messages, the agent stays alive until there are no more heartbeat messages.
    #[config(env = "MIRRORD_AGENT_COMMUNICATION_TIMEOUT")]
    pub communication_timeout: Option<u16>,

    /// Controls how long to wait for the agent to finish initialization.
    ///
    /// If initialization takes longer than this value, mirrord exits.
    #[config(env = "MIRRORD_AGENT_STARTUP_TIMEOUT", default = "60")]
<<<<<<< HEAD
    pub startup_timeout: u64,
=======
    pub startup_timeout: Option<u64>,

    /// Which network interface to use for mirroring.
    ///
    /// The default behavior is try to access the internet and use that interface
    /// and if that fails it uses eth0.
    #[config(env = "MIRRORD_AGENT_NETWORK_INTERFACE")]
    pub network_interface: Option<String>,
>>>>>>> a4058a67
}

#[cfg(test)]
mod tests {
    use rstest::rstest;

    use super::*;
    use crate::{config::MirrordConfig, util::testing::with_env_vars};

    #[rstest]
    fn default(
        #[values((None, "info"), (Some("trace"), "trace"))] log_level: (Option<&str>, &str),
        #[values((None, None), (Some("app"), Some("app")))] namespace: (Option<&str>, Option<&str>),
        #[values((None, None), (Some("test"), Some("test")))] image: (Option<&str>, Option<&str>),
        #[values((None, "IfNotPresent"), (Some("Always"), "Always"))] image_pull_policy: (
            Option<&str>,
            &str,
        ),
        #[values((None, 0), (Some("30"), 30))] ttl: (Option<&str>, u16),
        #[values((None, false), (Some("true"), true))] ephemeral: (Option<&str>, bool),
        #[values((None, None), (Some("30"), Some(30)))] communication_timeout: (
            Option<&str>,
            Option<u16>,
        ),
        #[values((None, 60), (Some("30"), 30))] startup_timeout: (Option<&str>, u64),
    ) {
        with_env_vars(
            vec![
                ("MIRRORD_AGENT_RUST_LOG", log_level.0),
                ("MIRRORD_AGENT_NAMESPACE", namespace.0),
                ("MIRRORD_AGENT_IMAGE", image.0),
                ("MIRRORD_AGENT_IMAGE_PULL_POLICY", image_pull_policy.0),
                ("MIRRORD_AGENT_TTL", ttl.0),
                ("MIRRORD_EPHEMERAL_CONTAINER", ephemeral.0),
                (
                    "MIRRORD_AGENT_COMMUNICATION_TIMEOUT",
                    communication_timeout.0,
                ),
                ("MIRRORD_AGENT_STARTUP_TIMEOUT", startup_timeout.0),
            ],
            || {
                let agent = AgentFileConfig::default().generate_config().unwrap();

                assert_eq!(agent.log_level, log_level.1);
                assert_eq!(agent.namespace.as_deref(), namespace.1);
                assert_eq!(agent.image.as_deref(), image.1);
                assert_eq!(agent.image_pull_policy, image_pull_policy.1);
                assert_eq!(agent.ttl, ttl.1);
                assert_eq!(agent.ephemeral, ephemeral.1);
                assert_eq!(agent.communication_timeout, communication_timeout.1);
                assert_eq!(agent.startup_timeout, startup_timeout.1);
            },
        );
    }
}<|MERGE_RESOLUTION|>--- conflicted
+++ resolved
@@ -59,10 +59,7 @@
     ///
     /// If initialization takes longer than this value, mirrord exits.
     #[config(env = "MIRRORD_AGENT_STARTUP_TIMEOUT", default = "60")]
-<<<<<<< HEAD
     pub startup_timeout: u64,
-=======
-    pub startup_timeout: Option<u64>,
 
     /// Which network interface to use for mirroring.
     ///
@@ -70,7 +67,6 @@
     /// and if that fails it uses eth0.
     #[config(env = "MIRRORD_AGENT_NETWORK_INTERFACE")]
     pub network_interface: Option<String>,
->>>>>>> a4058a67
 }
 
 #[cfg(test)]
