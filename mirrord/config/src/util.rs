use std::{fmt, marker::PhantomData, slice::Join, str::FromStr};

use schemars::JsonSchema;
use serde::{
    de::{self, MapAccess, Visitor},
    Deserialize, Deserializer, Serialize,
};

use crate::config::{ConfigError, FromMirrordConfig, MirrordConfig, Result};

pub trait MirrordToggleableConfig: MirrordConfig + Default {
    fn enabled_config() -> Result<Self::Generated, ConfigError> {
        Self::default().generate_config()
    }

    fn disabled_config() -> Result<Self::Generated, ConfigError>;
}

#[derive(Deserialize, PartialEq, Eq, Clone, Debug, JsonSchema)]
#[serde(untagged)]
pub enum ToggleableConfig<T> {
    Enabled(bool),
    Config(T),
}

impl<T> Default for ToggleableConfig<T> {
    fn default() -> Self {
        ToggleableConfig::<T>::Enabled(true)
    }
}

impl<T> MirrordConfig for ToggleableConfig<T>
where
    T: MirrordToggleableConfig,
{
    type Generated = T::Generated;

    fn generate_config(self) -> Result<Self::Generated, ConfigError> {
        match self {
            ToggleableConfig::Enabled(true) => T::enabled_config(),
            ToggleableConfig::Enabled(false) => T::disabled_config(),
            ToggleableConfig::Config(inner) => inner.generate_config(),
        }
    }
}

<<<<<<< HEAD
#[derive(Serialize, Deserialize, PartialEq, Eq, Clone, Debug, JsonSchema)]
=======
impl<T> FromMirrordConfig for ToggleableConfig<T>
where
    T: FromMirrordConfig,
{
    type Generator = T::Generator;
}

#[derive(Deserialize, PartialEq, Eq, Clone, Debug, JsonSchema)]
>>>>>>> b613ccd6
#[serde(untagged)]
pub enum VecOrSingle<T> {
    Single(T),
    Multiple(Vec<T>),
}

impl<T> VecOrSingle<T> {
    pub fn join<Separator>(self, sep: Separator) -> <[T] as Join<Separator>>::Output
    where
        [T]: Join<Separator>,
    {
        match self {
            VecOrSingle::Single(val) => [val].join(sep),
            VecOrSingle::Multiple(vals) => vals.join(sep),
        }
    }

    pub fn to_vec(self) -> Vec<T> {
        match self {
            VecOrSingle::Single(val) => vec![val],
            VecOrSingle::Multiple(vals) => vals,
        }
    }
}

impl<T> FromStr for VecOrSingle<T>
where
    T: FromStr,
{
    type Err = T::Err;

    fn from_str(val: &str) -> Result<Self, Self::Err> {
        let mut multiple = Vec::new();

        for part in val.split(';') {
            multiple.push(T::from_str(part)?);
        }

        if multiple.len() == 1 {
            return Ok(VecOrSingle::Single(multiple.remove(0)));
        }

        Ok(VecOrSingle::Multiple(multiple))
    }
}

pub fn string_or_struct_option<'de, T, D>(deserializer: D) -> Result<Option<T>, D::Error>
where
    T: Deserialize<'de> + FromStr<Err = ConfigError>,
    D: Deserializer<'de>,
{
    // This is a Visitor that forwards string types to T's `FromStr` impl and
    // forwards map types to T's `Deserialize` impl. The `PhantomData` is to
    // keep the compiler from complaining about T being an unused generic type
    // parameter. We need T in order to know the Value type for the Visitor
    // impl.
    struct StringOrStruct<T>(PhantomData<fn() -> T>);

    impl<'de, T> Visitor<'de> for StringOrStruct<T>
    where
        T: Deserialize<'de> + FromStr<Err = ConfigError>,
    {
        type Value = Option<T>;

        fn expecting(&self, formatter: &mut fmt::Formatter) -> fmt::Result {
            formatter.write_str("string or map or none")
        }

        fn visit_none<E>(self) -> Result<Self::Value, E>
        where
            E: de::Error,
        {
            Ok(None)
        }

        fn visit_str<E>(self, value: &str) -> Result<Self::Value, E>
        where
            E: de::Error,
        {
            FromStr::from_str(value)
                .map(T::into)
                .map_err(|err| de::Error::custom(err))
        }

        fn visit_map<M>(self, map: M) -> Result<Self::Value, M::Error>
        where
            M: MapAccess<'de>,
        {
            // `MapAccessDeserializer` is a wrapper that turns a `MapAccess`
            // into a `Deserializer`, allowing it to be used as the input to T's
            // `Deserialize` implementation. T then deserializes itself using
            // the entries from the map visitor.
            Deserialize::deserialize(de::value::MapAccessDeserializer::new(map)).map(T::into)
        }
    }

    deserializer.deserialize_any(StringOrStruct(PhantomData))
}

#[cfg(test)]
pub mod testing {
    use std::{
        env,
        env::VarError,
        panic,
        panic::{RefUnwindSafe, UnwindSafe},
        sync::{LazyLock, Mutex},
    };

    static SERIAL_TEST: LazyLock<Mutex<()>> = LazyLock::new(Default::default);

    /// Sets environment variables to the given value for the duration of the closure.
    /// Restores the previous values when the closure completes or panics, before unwinding the
    /// panic.
    pub fn with_env_vars<F>(kvs: Vec<(&str, Option<&str>)>, closure: F)
    where
        F: Fn() + UnwindSafe + RefUnwindSafe,
    {
        let guard = SERIAL_TEST.lock().unwrap();
        let mut old_kvs: Vec<(&str, Result<String, VarError>)> = Vec::new();
        for (k, v) in kvs {
            let old_v = env::var(k);
            old_kvs.push((k, old_v));
            match v {
                None => env::remove_var(k),
                Some(v) => env::set_var(k, v),
            }
        }

        match panic::catch_unwind(|| {
            closure();
        }) {
            Ok(_) => {
                for (k, v) in old_kvs {
                    reset_env(k, v);
                }
            }
            Err(err) => {
                for (k, v) in old_kvs {
                    reset_env(k, v);
                }
                drop(guard);
                panic::resume_unwind(err);
            }
        };
    }

    fn reset_env(k: &str, old: Result<String, VarError>) {
        if let Ok(v) = old {
            env::set_var(k, v);
        } else {
            env::remove_var(k);
        }
    }
}<|MERGE_RESOLUTION|>--- conflicted
+++ resolved
@@ -44,18 +44,14 @@
     }
 }
 
-<<<<<<< HEAD
+impl<T> FromMirrordConfig for ToggleableConfig<T>
+where
+    T: FromMirrordConfig,
+{
+    type Generator = T::Generator;
+}
+
 #[derive(Serialize, Deserialize, PartialEq, Eq, Clone, Debug, JsonSchema)]
-=======
-impl<T> FromMirrordConfig for ToggleableConfig<T>
-where
-    T: FromMirrordConfig,
-{
-    type Generator = T::Generator;
-}
-
-#[derive(Deserialize, PartialEq, Eq, Clone, Debug, JsonSchema)]
->>>>>>> b613ccd6
 #[serde(untagged)]
 pub enum VecOrSingle<T> {
     Single(T),
