use std::{
    fs::File,
    io::Write,
    path::{Path, PathBuf},
    time::Duration,
};

use anyhow::{anyhow, Context, Result};
use clap::Parser;
use config::*;
use exec::execvp;
use mirrord_auth::AuthConfig;
use rand::distributions::{Alphanumeric, DistString};
use semver::Version;
use tracing::{debug, error, info, warn};
use tracing_subscriber::{fmt, prelude::*, registry, EnvFilter};

mod config;

#[cfg(target_os = "linux")]
const INJECTION_ENV_VAR: &str = "LD_PRELOAD";

#[cfg(target_os = "macos")]
const INJECTION_ENV_VAR: &str = "DYLD_INSERT_LIBRARIES";

/// For some reason loading dylib from $TMPDIR can get the process killed somehow..?
#[cfg(target_os = "macos")]
mod mac {
    use std::str::FromStr;

    use super::*;

    pub fn temp_dir() -> PathBuf {
        PathBuf::from_str("/tmp/").unwrap()
    }
}

#[cfg(not(target_os = "macos"))]
use std::env::temp_dir;

#[cfg(target_os = "macos")]
use mac::temp_dir;

fn extract_library(dest_dir: Option<String>) -> Result<PathBuf> {
    let library_file = env!("MIRRORD_LAYER_FILE");
    let library_path = Path::new(library_file);

    let extension = library_path
        .components()
        .last()
        .unwrap()
        .as_os_str()
        .to_str()
        .unwrap()
        .split('.')
        .collect::<Vec<&str>>()[1];

    let file_name = format!(
        "{}-libmirrord_layer.{extension}",
        Alphanumeric
            .sample_string(&mut rand::thread_rng(), 10)
            .to_lowercase()
    );

    let file_path = match dest_dir {
        Some(dest_dir) => std::path::Path::new(&dest_dir).join(file_name),
        None => temp_dir().as_path().join(file_name),
    };
    let mut file = File::create(&file_path)
        .with_context(|| format!("Path \"{}\" creation failed", file_path.display()))?;
    let bytes = include_bytes!(env!("MIRRORD_LAYER_FILE"));
    file.write_all(bytes).unwrap();

    debug!("Extracted library file to {:?}", &file_path);
    Ok(file_path)
}

fn add_to_preload(path: &str) -> Result<()> {
    match std::env::var(INJECTION_ENV_VAR) {
        Ok(value) => {
            let new_value = format!("{}:{}", value, path);
            std::env::set_var(INJECTION_ENV_VAR, new_value);
            Ok(())
        }
        Err(std::env::VarError::NotPresent) => {
            std::env::set_var(INJECTION_ENV_VAR, path);
            Ok(())
        }
        Err(e) => {
            error!("Failed to set environment variable with error {:?}", e);
            Err(anyhow!("Failed to set environment variable"))
        }
    }
}

fn exec(args: &ExecArgs) -> Result<()> {
    info!(
        "Launching {:?} with arguments {:?}",
        args.binary, args.binary_args
    );
<<<<<<< HEAD
=======
    if !(args.no_tcp_outgoing || args.no_udp_outgoing) && args.no_remote_dns {
        warn!("TCP/UDP outgoing enabled without remote DNS might cause issues when local machine has IPv6 enabled but remote cluster doesn't")
    }
>>>>>>> cef505bf

    if let Some(pod_name) = &args.pod_name {
        std::env::set_var("MIRRORD_AGENT_IMPERSONATED_POD_NAME", pod_name.clone());
    }
<<<<<<< HEAD
=======

    if let Some(skip_processes) = &args.skip_processes {
        std::env::set_var("MIRRORD_SKIP_PROCESSES", skip_processes.clone());
    }
>>>>>>> cef505bf

    if let Some(namespace) = &args.pod_namespace {
        std::env::set_var(
            "MIRRORD_AGENT_IMPERSONATED_POD_NAMESPACE",
            namespace.clone(),
        );
    }

    if let Some(namespace) = &args.agent_namespace {
        std::env::set_var("MIRRORD_AGENT_NAMESPACE", namespace.clone());
    }

    if let Some(impersonated_container_name) = &args.impersonated_container_name {
        std::env::set_var(
            "MIRRORD_IMPERSONATED_CONTAINER_NAME",
            impersonated_container_name,
        );
    }

    if let Some(log_level) = &args.agent_log_level {
        std::env::set_var("MIRRORD_AGENT_RUST_LOG", log_level.clone());
    }

    if let Some(image) = &args.agent_image {
        std::env::set_var("MIRRORD_AGENT_IMAGE", image.clone());
    }

    if let Some(agent_ttl) = &args.agent_ttl {
        std::env::set_var("MIRRORD_AGENT_TTL", agent_ttl.to_string());
    }

    if args.enable_rw_fs && args.no_fs {
        warn!("fs was both enabled and disabled - disabling will take precedence.");
    }

    if !args.no_fs && args.enable_rw_fs {
        std::env::set_var("MIRRORD_FILE_OPS", "true");
    }

    if args.no_fs || args.enable_rw_fs {
        std::env::set_var("MIRRORD_FILE_RO_OPS", "false");
    }

    if let Some(override_env_vars_exclude) = &args.override_env_vars_exclude {
        std::env::set_var(
            "MIRRORD_OVERRIDE_ENV_VARS_EXCLUDE",
            override_env_vars_exclude,
        );
    }

    if let Some(override_env_vars_include) = &args.override_env_vars_include {
        std::env::set_var(
            "MIRRORD_OVERRIDE_ENV_VARS_INCLUDE",
            override_env_vars_include,
        );
    }

    if args.no_remote_dns {
        std::env::set_var("MIRRORD_REMOTE_DNS", "false");
    }

    if args.accept_invalid_certificates {
        std::env::set_var("MIRRORD_ACCEPT_INVALID_CERTIFICATES", "true");
    }

    if args.ephemeral_container {
        std::env::set_var("MIRRORD_EPHEMERAL_CONTAINER", "true");
    };

    if args.tcp_steal {
        std::env::set_var("MIRRORD_AGENT_TCP_STEAL_TRAFFIC", "true");
    };

    if args.no_outgoing || args.no_tcp_outgoing {
        std::env::set_var("MIRRORD_TCP_OUTGOING", "false");
    }

    if args.no_outgoing || args.no_udp_outgoing {
        std::env::set_var("MIRRORD_UDP_OUTGOING", "false");
    }

    if let Some(config_file) = &args.config_file {
        std::env::set_var("MIRRORD_CONFIG_FILE", config_file.clone());
    }

    let library_path = extract_library(args.extract_path.clone())?;
    add_to_preload(library_path.to_str().unwrap()).unwrap();

    let mut binary_args = args.binary_args.clone();
    binary_args.insert(0, args.binary.clone());

    let err = execvp(args.binary.clone(), binary_args);
    error!("Couldn't execute {:?}", err);
    Err(anyhow!("Failed to execute binary"))
}

#[allow(dead_code)]
fn login(args: LoginArgs) -> Result<()> {
    match &args.token {
        Some(token) => AuthConfig::from_input(token)?.save()?,
        None => {
            AuthConfig::from_webbrowser(&args.auth_server, args.timeout, args.no_open)?.save()?
        }
    }

    println!(
        "Config succesfuly saved at {}",
        AuthConfig::config_path().display()
    );

    Ok(())
}

fn preview(args: &PreviewArgs) -> Result<()> {
    std::env::set_var("MIRRORD_PREVIEW", "true");

    if let Some(server) = &args.server {
        std::env::set_var("MIRRORD_PREVIEW_SERVER", server.as_str());
    }

    if let Some(auth_server) = &args.auth_server {
        std::env::set_var("MIRRORD_PREVIEW_AUTH_SERVER", auth_server.as_str());
    }

    if let Some(username) = &args.username {
        std::env::set_var("MIRRORD_PREVIEW_USERNAME", username.as_str());
    }

    if let Some(allow_ports) = &args.allow_ports {
        std::env::set_var("MIRRORD_PREVIEW_ALLOW_PORTS", allow_ports.as_str());
    }

    if let Some(deny_ports) = &args.deny_ports {
        std::env::set_var("MIRRORD_PREVIEW_DENY_PORTS", deny_ports.as_str());
    }

    exec(&args.exec)
}

const CURRENT_VERSION: &str = env!("CARGO_PKG_VERSION");
fn main() -> Result<()> {
    registry()
        .with(fmt::layer())
        .with(EnvFilter::from_default_env())
        .init();
    prompt_outdated_version();

    let cli = Cli::parse();
    match cli.commands {
        Commands::Exec(args) => exec(&args)?,
        Commands::Extract { path } => {
            extract_library(Some(path))?;
        }
        // Commands::Login(args) => login(args)?,
        Commands::Preview(args) => preview(&args)?,
    }
    Ok(())
}

fn prompt_outdated_version() {
    let check_version: bool = std::env::var("MIRRORD_CHECK_VERSION")
        .map(|s| s.parse().unwrap_or(true))
        .unwrap_or(true);

    if check_version {
        if let Ok(client) = reqwest::blocking::Client::builder().build() {
            if let Ok(result) = client
                .get(format!(
                    "https://version.mirrord.dev/get-latest-version?source=2&currentVersion={}",
                    CURRENT_VERSION
                ))
                .timeout(Duration::from_secs(1))
                .send()
            {
                if let Ok(latest_version) = Version::parse(&result.text().unwrap()) {
                    if latest_version > Version::parse(CURRENT_VERSION).unwrap() {
                        println!("New mirrord version available: {}. To update, run: `curl -fsSL https://raw.githubusercontent.com/metalbear-co/mirrord/main/scripts/install.sh | bash`.", latest_version);
                        println!("To disable version checks, set env variable MIRRORD_CHECK_VERSION to 'false'.")
                    }
                }
            }
        }
    }
}<|MERGE_RESOLUTION|>--- conflicted
+++ resolved
@@ -98,23 +98,17 @@
         "Launching {:?} with arguments {:?}",
         args.binary, args.binary_args
     );
-<<<<<<< HEAD
-=======
     if !(args.no_tcp_outgoing || args.no_udp_outgoing) && args.no_remote_dns {
         warn!("TCP/UDP outgoing enabled without remote DNS might cause issues when local machine has IPv6 enabled but remote cluster doesn't")
     }
->>>>>>> cef505bf
 
     if let Some(pod_name) = &args.pod_name {
         std::env::set_var("MIRRORD_AGENT_IMPERSONATED_POD_NAME", pod_name.clone());
     }
-<<<<<<< HEAD
-=======
 
     if let Some(skip_processes) = &args.skip_processes {
         std::env::set_var("MIRRORD_SKIP_PROCESSES", skip_processes.clone());
     }
->>>>>>> cef505bf
 
     if let Some(namespace) = &args.pod_namespace {
         std::env::set_var(
