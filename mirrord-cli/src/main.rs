use std::{fs::File, io::Write, path::PathBuf, time::Duration};

use anyhow::{anyhow, Context, Result};
use clap::Parser;
use config::*;
use exec::execvp;
use mirrord_auth::AuthConfig;
use semver::Version;
use tracing::{debug, error, info};
use tracing_subscriber::{fmt, prelude::*, registry, EnvFilter};

mod config;

#[cfg(target_os = "linux")]
const INJECTION_ENV_VAR: &str = "LD_PRELOAD";

#[cfg(target_os = "macos")]
const INJECTION_ENV_VAR: &str = "DYLD_INSERT_LIBRARIES";

/// For some reason loading dylib from $TMPDIR can get the process killed somehow..?
#[cfg(target_os = "macos")]
mod mac {
    use std::str::FromStr;

    use super::*;

    pub fn temp_dir() -> PathBuf {
        PathBuf::from_str("/tmp/").unwrap()
    }
}

#[cfg(not(target_os = "macos"))]
use std::env::temp_dir;

#[cfg(target_os = "macos")]
use mac::temp_dir;

fn extract_library(dest_dir: Option<String>) -> Result<PathBuf> {
    let library_file = env!("MIRRORD_LAYER_FILE");
    let library_path = std::path::Path::new(library_file);

    let file_name = library_path.components().last().unwrap();
    let file_path = match dest_dir {
        Some(dest_dir) => std::path::Path::new(&dest_dir).join(file_name),
        None => temp_dir().as_path().join(file_name),
    };
    let mut file = File::create(&file_path)
        .with_context(|| format!("Path \"{}\" creation failed", file_path.display()))?;
    let bytes = include_bytes!(env!("MIRRORD_LAYER_FILE"));
    file.write_all(bytes).unwrap();

    debug!("Extracted library file to {:?}", &file_path);
    Ok(file_path)
}

fn add_to_preload(path: &str) -> Result<()> {
    match std::env::var(INJECTION_ENV_VAR) {
        Ok(value) => {
            let new_value = format!("{}:{}", value, path);
            std::env::set_var(INJECTION_ENV_VAR, new_value);
            Ok(())
        }
        Err(std::env::VarError::NotPresent) => {
            std::env::set_var(INJECTION_ENV_VAR, path);
            Ok(())
        }
        Err(e) => {
            error!("Failed to set environment variable with error {:?}", e);
            Err(anyhow!("Failed to set environment variable"))
        }
    }
}

fn exec(args: &ExecArgs) -> Result<()> {
    info!(
        "Launching {:?} with arguments {:?}",
        args.binary, args.binary_args
    );

    if let Some(pod_name) = &args.pod_name {
        std::env::set_var("MIRRORD_AGENT_IMPERSONATED_POD_NAME", pod_name.clone());
    }

    if let Some(namespace) = &args.pod_namespace {
        std::env::set_var(
            "MIRRORD_AGENT_IMPERSONATED_POD_NAMESPACE",
            namespace.clone(),
        );
    }

    if let Some(namespace) = &args.agent_namespace {
        std::env::set_var("MIRRORD_AGENT_NAMESPACE", namespace.clone());
    }

    if let Some(impersonated_container_name) = &args.impersonated_container_name {
        std::env::set_var(
            "MIRRORD_IMPERSONATED_CONTAINER_NAME",
            impersonated_container_name,
        );
    }

    if let Some(log_level) = &args.agent_log_level {
        std::env::set_var("MIRRORD_AGENT_RUST_LOG", log_level.clone());
    }

    if let Some(image) = &args.agent_image {
        std::env::set_var("MIRRORD_AGENT_IMAGE", image.clone());
    }

    if let Some(agent_ttl) = &args.agent_ttl {
        std::env::set_var("MIRRORD_AGENT_TTL", agent_ttl.to_string());
    }

    if args.enable_fs {
        std::env::set_var("MIRRORD_FILE_OPS", true.to_string());
    }

    if let Some(override_env_vars_exclude) = &args.override_env_vars_exclude {
        std::env::set_var(
            "MIRRORD_OVERRIDE_ENV_VARS_EXCLUDE",
            override_env_vars_exclude,
        );
    }

    if let Some(override_env_vars_include) = &args.override_env_vars_include {
        std::env::set_var(
            "MIRRORD_OVERRIDE_ENV_VARS_INCLUDE",
            override_env_vars_include,
        );
    }

    if args.remote_dns {
        std::env::set_var("MIRRORD_REMOTE_DNS", true.to_string());
    }

    if args.accept_invalid_certificates {
        std::env::set_var("MIRRORD_ACCEPT_INVALID_CERTIFICATES", "true");
    }

    if args.ephemeral_container {
        std::env::set_var("MIRRORD_EPHEMERAL_CONTAINER", "true");
    };

    if args.tcp_steal {
        std::env::set_var("MIRRORD_AGENT_TCP_STEAL_TRAFFIC", "true");
    };

    if args.enable_tcp_outgoing {
        std::env::set_var("MIRRORD_TCP_OUTGOING", true.to_string());
    }

    let library_path = extract_library(args.extract_path.clone())?;
    add_to_preload(library_path.to_str().unwrap()).unwrap();

    let mut binary_args = args.binary_args.clone();
    binary_args.insert(0, args.binary.clone());

    let err = execvp(args.binary.clone(), binary_args);
    error!("Couldn't execute {:?}", err);
    Err(anyhow!("Failed to execute binary"))
}

#[allow(dead_code)]
fn login(args: LoginArgs) -> Result<()> {
    match &args.token {
        Some(token) => AuthConfig::from_input(token)?.save()?,
        None => {
            AuthConfig::from_webbrowser(&args.auth_server, args.timeout, args.no_open)?.save()?
        }
    }

    println!(
        "Config succesfuly saved at {}",
        AuthConfig::config_path().display()
    );

    Ok(())
}

fn preview(args: &PreviewArgs) -> Result<()> {
    std::env::set_var("MIRRORD_PREVIEW", "true");

    if let Some(server) = &args.server {
        std::env::set_var("MIRRORD_PREVIEW_SERVER", server.as_str());
    }

    if let Some(username) = &args.username {
        std::env::set_var("MIRRORD_PREVIEW_USERNAME", username.as_str());
    }

    if let Some(allow_ports) = &args.allow_ports {
        std::env::set_var("MIRRORD_PREVIEW_ALLOW_PORTS", allow_ports.as_str());
    }

    if let Some(deny_ports) = &args.deny_ports {
        std::env::set_var("MIRRORD_PREVIEW_DENY_PORTS", deny_ports.as_str());
    }

    exec(&args.exec)
}

const CURRENT_VERSION: &str = env!("CARGO_PKG_VERSION");
fn main() -> Result<()> {
    registry()
        .with(fmt::layer())
        .with(EnvFilter::from_default_env())
        .init();
    prompt_outdated_version();

    let cli = Cli::parse();
    match cli.commands {
        Commands::Exec(args) => exec(&args)?,
        Commands::Extract { path } => {
            extract_library(Some(path))?;
<<<<<<< HEAD
        }
        Commands::Login(args) => login(args)?,
        Commands::Preview(args) => preview(&args)?,
=======
        } // Commands::Login(args) => login(args)?,
>>>>>>> ce9850e9
    }
    Ok(())
}

fn prompt_outdated_version() {
    let check_version: bool = std::env::var("MIRRORD_CHECK_VERSION")
        .map(|s| s.parse().unwrap_or(true))
        .unwrap_or(true);

    if check_version {
        if let Ok(client) = reqwest::blocking::Client::builder().build() {
            if let Ok(result) = client
                .get(format!(
                    "https://version.mirrord.dev/get-latest-version?source=2&currentVersion={}",
                    CURRENT_VERSION
                ))
                .timeout(Duration::from_secs(1))
                .send()
            {
                if let Ok(latest_version) = Version::parse(&result.text().unwrap()) {
                    if latest_version > Version::parse(CURRENT_VERSION).unwrap() {
                        println!("New mirrord version available: {}. To update, run: `curl -fsSL https://raw.githubusercontent.com/metalbear-co/mirrord/main/scripts/install.sh | bash`.", latest_version);
                        println!("To disable version checks, set env variable MIRRORD_CHECK_VERSION to 'false'.")
                    }
                }
            }
        }
    }
}<|MERGE_RESOLUTION|>--- conflicted
+++ resolved
@@ -212,13 +212,9 @@
         Commands::Exec(args) => exec(&args)?,
         Commands::Extract { path } => {
             extract_library(Some(path))?;
-<<<<<<< HEAD
-        }
-        Commands::Login(args) => login(args)?,
+        }
+        // Commands::Login(args) => login(args)?,
         Commands::Preview(args) => preview(&args)?,
-=======
-        } // Commands::Login(args) => login(args)?,
->>>>>>> ce9850e9
     }
     Ok(())
 }
