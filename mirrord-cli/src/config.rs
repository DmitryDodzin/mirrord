use clap::{Args, Parser, Subcommand};

#[derive(Parser)]
#[clap(author, version, about, long_about = None)]
pub(super) struct Cli {
    #[clap(subcommand)]
    pub(super) commands: Commands,
}

#[derive(Subcommand)]
pub(super) enum Commands {
    Exec(Box<ExecArgs>),
    Preview(Box<PreviewArgs>),
    Extract {
        #[clap(value_parser)]
        path: String,
    },
    Login(LoginArgs),
}

#[derive(Args, Debug)]
pub(super) struct ExecArgs {
    /// Pod name to mirror.
    #[clap(short, long, value_parser)]
    pub pod_name: Option<String>,

    /// Namespace of the pod to mirror. Defaults to "default".
    #[clap(short = 'n', long, value_parser)]
    pub pod_namespace: Option<String>,

    /// Namespace to place agent in.
    #[clap(short = 'a', long, value_parser)]
    pub agent_namespace: Option<String>,

    /// Agent log level
    #[clap(short = 'l', long, value_parser)]
    pub agent_log_level: Option<String>,

    /// Agent image
    #[clap(short = 'i', long, value_parser)]
    pub agent_image: Option<String>,

    /// Enable file hooking
    #[clap(short = 'f', long, value_parser)]
    pub enable_fs: bool,

    /// The env vars to filter out
    #[clap(short = 'x', long, value_parser)]
    pub override_env_vars_exclude: Option<String>,

    /// The env vars to select
    #[clap(short = 's', long, value_parser)]
    pub override_env_vars_include: Option<String>,

    /// Enables resolving a remote DNS.
    #[clap(short = 'd', long, value_parser)]
    pub remote_dns: bool,

    /// Binary to execute and mirror traffic into.
    #[clap(value_parser)]
    pub binary: String,

    /// Agent TTL
    #[clap(long, value_parser)]
    pub agent_ttl: Option<u16>,

    /// Select container name to impersonate. Default is first container.
    #[clap(long, value_parser)]
    pub impersonated_container_name: Option<String>,

    /// Accept/reject invalid certificates.
    #[clap(short = 'c', long, value_parser)]
    pub accept_invalid_certificates: bool,

    /// Arguments to pass to the binary.
    #[clap(value_parser)]
    pub(super) binary_args: Vec<String>,

    /// Where to extract the library to (defaults to a temp dir)
    #[clap(long, value_parser)]
    pub extract_path: Option<String>,

    /// Use an Ephemeral Container to mirror traffic.
    #[clap(short, long, value_parser)]
    pub ephemeral_container: bool,
}

#[derive(Args, Debug)]
<<<<<<< HEAD
pub(super) struct PreviewArgs {
    /// Override Preview Server Connection
    #[clap(long, value_parser)]
    pub server: Option<String>,

    /// Override Username for Preview Server
    #[clap(long, value_parser)]
    pub username: Option<String>,

    /// List of allowed ports or port ranges delimited by ',' and port format '<start>..<end>'
    #[clap(long, value_parser)]
    pub allow_ports: Option<String>,

    /// List of denied ports or port ranges delimited by ',' and port format '<start>..<end>'
    #[clap(long, value_parser)]
    pub deny_ports: Option<String>,

    #[clap(flatten)]
    pub exec: ExecArgs,
=======
pub(super) struct LoginArgs {
    /// Manualy insert token
    #[clap(long)]
    pub token: Option<String>,

    /// Time to wait till close the connection wating for reply from identity server
    #[clap(long, default_value = "120")]
    pub timeout: u64,

    /// Override identity server url
    #[clap(long, default_value = "https://identity.metalbear.dev")]
    pub auth_server: String,

    /// Don't open web browser automatically and just print url
    #[clap(long)]
    pub no_open: bool,
>>>>>>> 0eb7539c
}<|MERGE_RESOLUTION|>--- conflicted
+++ resolved
@@ -85,8 +85,27 @@
     pub ephemeral_container: bool,
 }
 
+
 #[derive(Args, Debug)]
-<<<<<<< HEAD
+pub(super) struct LoginArgs {
+    /// Manualy insert token
+    #[clap(long)]
+    pub token: Option<String>,
+
+    /// Time to wait till close the connection wating for reply from identity server
+    #[clap(long, default_value = "120")]
+    pub timeout: u64,
+
+    /// Override identity server url
+    #[clap(long, default_value = "https://identity.metalbear.dev")]
+    pub auth_server: String,
+
+    /// Don't open web browser automatically and just print url
+    #[clap(long)]
+    pub no_open: bool,
+}
+
+#[derive(Args, Debug)]
 pub(super) struct PreviewArgs {
     /// Override Preview Server Connection
     #[clap(long, value_parser)]
@@ -106,22 +125,4 @@
 
     #[clap(flatten)]
     pub exec: ExecArgs,
-=======
-pub(super) struct LoginArgs {
-    /// Manualy insert token
-    #[clap(long)]
-    pub token: Option<String>,
-
-    /// Time to wait till close the connection wating for reply from identity server
-    #[clap(long, default_value = "120")]
-    pub timeout: u64,
-
-    /// Override identity server url
-    #[clap(long, default_value = "https://identity.metalbear.dev")]
-    pub auth_server: String,
-
-    /// Don't open web browser automatically and just print url
-    #[clap(long)]
-    pub no_open: bool,
->>>>>>> 0eb7539c
 }