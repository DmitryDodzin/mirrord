/// File operations on remote pod.
///
/// Read-only file operations are enabled by default, you can turn it off by setting
/// `MIRRORD_FILE_RO_OPS` to `false`.
///
/// To enable read-write file operations, set `MIRRORD_FILE_OPS` to `true.
///
/// Some file paths and types are ignored by default (bypassed by mirrord, meaning they are
/// open locally), these are controlled by configuring the [`filter::FileFilter`] with either
/// `MIRRORD_FILE_FILTER_INCLUDE` or `MIRRORD_FILE_FILTER_EXCLUDE` (the later adds aditional
/// exclusions to the default).
use core::fmt;
use std::{
    collections::HashMap,
    io::SeekFrom,
    os::unix::io::RawFd,
    path::PathBuf,
    sync::{LazyLock, Mutex},
};

use futures::SinkExt;
use libc::{c_int, O_ACCMODE, O_APPEND, O_CREAT, O_RDONLY, O_RDWR, O_TRUNC, O_WRONLY};
use mirrord_protocol::{
    AccessFileRequest, AccessFileResponse, ClientCodec, ClientMessage, CloseFileRequest,
    CloseFileResponse, FileRequest, FileResponse, OpenFileRequest, OpenFileResponse,
    OpenOptionsInternal, OpenRelativeFileRequest, ReadFileRequest, ReadFileResponse,
    ReadLimitedFileRequest, ReadLineFileRequest, RemoteResult, SeekFileRequest, SeekFileResponse,
    WriteFileRequest, WriteFileResponse, WriteLimitedFileRequest,
};
use tracing::{debug, error, warn};

use crate::{
    common::{ResponseChannel, ResponseDeque},
    error::{LayerError, Result},
};

pub(crate) mod filter;
pub(crate) mod hooks;
pub(crate) mod ops;

<<<<<<< HEAD
/// Regex that ignores system files + files in the current working directory.
static IGNORE_FILES: LazyLock<RegexSet> = LazyLock::new(|| {
    // To handle the problem of injecting `open` and friends into project runners (like in a call to
    // `node app.js`, or `cargo run app`), we're ignoring files from the current working directory.
    let current_dir = env::current_dir().unwrap();
    let current_binary = env::current_exe().unwrap();
    let set = RegexSet::new([
        r".*\.so",
        r".*\.d",
        r".*\.pyc",
        r".*\.py",
        r".*\.js",
        r".*\.pth",
        r".*\.plist",
        r".*(^|/)jvm\.cfg$", // jvm.cfg or ANYTHING/jvm.cfg
        r".*venv\.cfg",
        r"^/proc/.*",
        r"^/sys/.*",
        r"^/lib/.*",
        r"^/etc/.*",
        r"^/usr/.*",
        r"^/dev/.*",
        r"^/opt/.*",
        // support for nixOS.
        r"^/nix/.*",
        r"^/home/iojs/.*",
        r"^/home/runner/.*",
        // macOS
        r"^/Users/.*",
        r"^/Library/.*",
        // dotnet: `/tmp/clr-debug-pipe-1`
        r"^.*clr-.*-pipe-.*",
        // dotnet: `/home/{username}/{project}.pdb`
        r".*\.pdb",
        // dotnet: `/home/{username}/{project}.dll`
        r".*\.dll",
        // TODO: `node` searches for this file in multiple directories, bypassing some of our
        // ignore regexes, maybe other "project runners" will do the same.
        r".*/package.json",
        r"^/tmp/mirrord/.*",
        &current_dir.to_string_lossy(),
        &current_binary.to_string_lossy(),
    ])
    .unwrap();

    set
});

=======
>>>>>>> 0a113497
type LocalFd = RawFd;
type RemoteFd = usize;

#[derive(Debug, Clone, PartialEq, Eq, PartialOrd, Ord)]
struct RemoteFile {
    fd: RawFd,
}

pub(crate) static OPEN_FILES: LazyLock<Mutex<HashMap<LocalFd, RemoteFd>>> =
    LazyLock::new(|| Mutex::new(HashMap::with_capacity(4)));

/// Extension trait for [`OpenOptionsInternal`], used to convert between `libc`-ish open options and
/// Rust's [`std::fs::OpenOptions`]
pub(crate) trait OpenOptionsInternalExt {
    fn from_flags(flags: c_int) -> Self;
    fn from_mode(mode: String) -> Self;
}

impl OpenOptionsInternalExt for OpenOptionsInternal {
    fn from_flags(flags: c_int) -> Self {
        OpenOptionsInternal {
            read: (flags & O_ACCMODE == O_RDONLY) || (flags & O_ACCMODE == O_RDWR),
            write: (flags & O_ACCMODE == O_WRONLY) || (flags & O_ACCMODE == O_RDWR),
            append: (flags & O_APPEND != 0),
            truncate: (flags & O_TRUNC != 0),
            create: (flags & O_CREAT != 0),
            create_new: false,
        }
    }

    /// WARN: Using the wrong mode is undefined behavior, according to the C standard, we're not
    /// deviating from it.
    fn from_mode(mode: String) -> Self {
        mode.chars()
            .fold(OpenOptionsInternal::default(), |mut open_options, value| {
                match value {
                    'r' => open_options.read = true,
                    'w' => {
                        open_options.write = true;
                        open_options.create = true;
                        open_options.truncate = true;
                    }
                    'a' => {
                        open_options.append = true;
                        open_options.create = true;
                    }
                    '+' => {
                        open_options.read = true;
                        open_options.write = true;
                    }
                    'x' => {
                        open_options.create_new = true;
                    }
                    // Only has meaning for `fmemopen`.
                    'b' => {}
                    invalid => {
                        warn!("Invalid mode for fopen {:#?}", invalid);
                    }
                }

                open_options
            })
    }
}

#[derive(Default)]
pub struct FileHandler {
    /// idea: Replace all VecDeque with HashMap, the assumption order will remain is dangerous :O
    open_queue: ResponseDeque<OpenFileResponse>,
    read_queue: ResponseDeque<ReadFileResponse>,
    read_line_queue: ResponseDeque<ReadFileResponse>,
    read_limited_queue: ResponseDeque<ReadFileResponse>,
    seek_queue: ResponseDeque<SeekFileResponse>,
    write_queue: ResponseDeque<WriteFileResponse>,
    write_limited_queue: ResponseDeque<WriteFileResponse>,
    close_queue: ResponseDeque<CloseFileResponse>,
    access_queue: ResponseDeque<AccessFileResponse>,
}

/// Comfort function for popping oldest request from queue and sending given value into the channel.
#[tracing::instrument(level = "trace", skip(deque))]
fn pop_send<T: fmt::Debug>(deque: &mut ResponseDeque<T>, value: RemoteResult<T>) -> Result<()> {
    deque
        .pop_front()
        .ok_or(LayerError::SendErrorFileResponse)?
        .send(value)
        .map_err(|fail| {
            error!("Failed send operation with {:#?}!", fail);
            LayerError::SendErrorFileResponse
        })
}

impl FileHandler {
    pub(crate) async fn handle_daemon_message(&mut self, message: FileResponse) -> Result<()> {
        use FileResponse::*;
        match message {
            Open(open) => {
                debug!("DaemonMessage::OpenFileResponse {open:#?}!");
                pop_send(&mut self.open_queue, open)
            }
            Read(read) => {
                // The debug message is too big if we just log it directly.
                let _ = read
                    .as_ref()
                    .inspect(|success| debug!("DaemonMessage::ReadFileResponse {:#?}", success))
                    .inspect_err(|fail| error!("DaemonMessage::ReadFileResponse {:#?}", fail));

                pop_send(&mut self.read_queue, read)
            }
            ReadLine(read) => {
                // The debug message is too big if we just log it directly.
                let _ = read
                    .as_ref()
                    .inspect(|success| debug!("DaemonMessage::ReadLineFileResponse {:#?}", success))
                    .inspect_err(|fail| error!("DaemonMessage::ReadLineFileResponse {:#?}", fail));

                pop_send(&mut self.read_line_queue, read).inspect_err(|fail| {
                    error!(
                        "handle_daemon_message -> Failed `pop_send` with {:#?}",
                        fail,
                    )
                })
            }
            ReadLimited(read) => {
                // The debug message is too big if we just log it directly.
                let _ = read
                    .as_ref()
                    .inspect(|success| {
                        debug!("DaemonMessage::ReadLimitedFileResponse {:#?}", success)
                    })
                    .inspect_err(|fail| {
                        error!("DaemonMessage::ReadLimitedFileResponse {:#?}", fail)
                    });

                pop_send(&mut self.read_limited_queue, read).inspect_err(|fail| {
                    error!(
                        "handle_daemon_message -> Failed `pop_send` with {:#?}",
                        fail,
                    )
                })
            }
            Seek(seek) => {
                debug!("DaemonMessage::SeekFileResponse {:#?}!", seek);
                pop_send(&mut self.seek_queue, seek)
            }
            Write(write) => {
                debug!("DaemonMessage::WriteFileResponse {:#?}!", write);
                pop_send(&mut self.write_queue, write)
            }
            Close(close) => {
                debug!("DaemonMessage::CloseFileResponse {:#?}!", close);
                pop_send(&mut self.close_queue, close)
            }
            Access(access) => {
                debug!("DaemonMessage::AccessFileResponse {:#?}!", access);
                pop_send(&mut self.access_queue, access)
            }
            WriteLimited(write) => {
                let _ = write
                    .as_ref()
                    .inspect(|success| {
                        debug!("DaemonMessage::WriteLimitedFileResponse {:#?}", success)
                    })
                    .inspect_err(|fail| {
                        error!("DaemonMessage::WriteLimitedFileResponse {:#?}", fail)
                    });

                pop_send(&mut self.write_limited_queue, write).inspect_err(|fail| {
                    error!(
                        "handle_daemon_message -> Failed `pop_send` with {:#?}",
                        fail,
                    )
                })
            }
        }
    }

    #[tracing::instrument(level = "trace", skip(self, codec))]
    pub(crate) async fn handle_hook_message(
        &mut self,
        message: HookMessageFile,
        codec: &mut actix_codec::Framed<
            impl tokio::io::AsyncRead + tokio::io::AsyncWrite + Unpin + Send,
            ClientCodec,
        >,
    ) -> Result<()> {
        use HookMessageFile::*;
        match message {
            Open(open) => self.handle_hook_open(open, codec).await,
            OpenRelative(open_relative) => {
                self.handle_hook_open_relative(open_relative, codec).await
            }

            Read(read) => self.handle_hook_read(read, codec).await,
            ReadLine(read) => self.handle_hook_read_line(read, codec).await,
            ReadLimited(read) => self.handle_hook_read_limited(read, codec).await,
            Seek(seek) => self.handle_hook_seek(seek, codec).await,
            Write(write) => self.handle_hook_write(write, codec).await,
            WriteLimited(write) => self.handle_hook_write_limited(write, codec).await,
            Close(close) => self.handle_hook_close(close, codec).await,
            Access(access) => self.handle_hook_access(access, codec).await,
        }
    }

    #[tracing::instrument(level = "trace", skip(self, codec))]
    async fn handle_hook_open(
        &mut self,
        open: Open,
        codec: &mut actix_codec::Framed<
            impl tokio::io::AsyncRead + tokio::io::AsyncWrite + Unpin + Send,
            ClientCodec,
        >,
    ) -> Result<()> {
        let Open {
            file_channel_tx,
            path,
            open_options,
        } = open;
        debug!(
            "HookMessage::OpenFileHook path {:#?} | options {:#?}",
            path, open_options
        );

        self.open_queue.push_back(file_channel_tx);

        let open_file_request = OpenFileRequest { path, open_options };

        let request = ClientMessage::FileRequest(FileRequest::Open(open_file_request));
        codec.send(request).await.map_err(From::from)
    }

    #[tracing::instrument(level = "trace", skip(self, codec))]
    async fn handle_hook_open_relative(
        &mut self,
        open_relative: OpenRelative,
        codec: &mut actix_codec::Framed<
            impl tokio::io::AsyncRead + tokio::io::AsyncWrite + Unpin + Send,
            ClientCodec,
        >,
    ) -> Result<()> {
        let OpenRelative {
            relative_fd,
            path,
            file_channel_tx,
            open_options,
        } = open_relative;
        debug!(
            "HookMessage::OpenRelativeFileHook fd {:#?} | path {:#?} | options {:#?}",
            relative_fd, path, open_options
        );

        self.open_queue.push_back(file_channel_tx);

        let open_relative_file_request = OpenRelativeFileRequest {
            relative_fd,
            path,
            open_options,
        };

        let request =
            ClientMessage::FileRequest(FileRequest::OpenRelative(open_relative_file_request));
        codec.send(request).await.map_err(From::from)
    }

    #[tracing::instrument(level = "trace", skip(self, codec))]
    async fn handle_hook_read(
        &mut self,
        read: Read<ReadFileResponse>,
        codec: &mut actix_codec::Framed<
            impl tokio::io::AsyncRead + tokio::io::AsyncWrite + Unpin + Send,
            ClientCodec,
        >,
    ) -> Result<()> {
        let Read {
            remote_fd,
            buffer_size,
            file_channel_tx,
            ..
        } = read;

        self.read_queue.push_back(file_channel_tx);

        let read_file_request = ReadFileRequest {
            remote_fd,
            buffer_size,
        };

        let request = ClientMessage::FileRequest(FileRequest::Read(read_file_request));
        codec.send(request).await.map_err(From::from)
    }

    #[tracing::instrument(level = "trace", skip(self, codec))]
    async fn handle_hook_read_line(
        &mut self,
        read_line: Read<ReadFileResponse>,
        codec: &mut actix_codec::Framed<
            impl tokio::io::AsyncRead + tokio::io::AsyncWrite + Unpin + Send,
            ClientCodec,
        >,
    ) -> Result<()> {
        let Read {
            remote_fd,
            buffer_size,
            file_channel_tx,
            ..
        } = read_line;

        self.read_line_queue.push_back(file_channel_tx);

        let read_file_request = ReadLineFileRequest {
            remote_fd,
            buffer_size,
        };

        let request = ClientMessage::FileRequest(FileRequest::ReadLine(read_file_request));
        codec.send(request).await.map_err(From::from)
    }

    #[tracing::instrument(level = "trace", skip(self, codec))]
    async fn handle_hook_read_limited(
        &mut self,
        read: Read<ReadFileResponse>,
        codec: &mut actix_codec::Framed<
            impl tokio::io::AsyncRead + tokio::io::AsyncWrite + Unpin + Send,
            ClientCodec,
        >,
    ) -> Result<()> {
        let Read {
            remote_fd,
            buffer_size,
            start_from,
            file_channel_tx,
        } = read;

        self.read_limited_queue.push_back(file_channel_tx);

        let read_file_request = ReadLimitedFileRequest {
            remote_fd,
            buffer_size,
            start_from,
        };

        let request = ClientMessage::FileRequest(FileRequest::ReadLimited(read_file_request));
        codec.send(request).await.map_err(From::from)
    }

    async fn handle_hook_seek(
        &mut self,
        seek: Seek,
        codec: &mut actix_codec::Framed<
            impl tokio::io::AsyncRead + tokio::io::AsyncWrite + Unpin + Send,
            ClientCodec,
        >,
    ) -> Result<()> {
        let Seek {
            remote_fd: fd,
            seek_from,
            file_channel_tx,
        } = seek;
        debug!(
            "HookMessage::SeekFileHook fd {:#?} | seek_from {:#?}",
            fd, seek_from
        );

        self.seek_queue.push_back(file_channel_tx);

        let seek_file_request = SeekFileRequest {
            fd,
            seek_from: seek_from.into(),
        };

        let request = ClientMessage::FileRequest(FileRequest::Seek(seek_file_request));
        codec.send(request).await.map_err(From::from)
    }

    async fn handle_hook_write(
        &mut self,
        write: Write<WriteFileResponse>,
        codec: &mut actix_codec::Framed<
            impl tokio::io::AsyncRead + tokio::io::AsyncWrite + Unpin + Send,
            ClientCodec,
        >,
    ) -> Result<()> {
        let Write {
            remote_fd: fd,
            write_bytes,
            file_channel_tx,
            ..
        } = write;
        debug!(
            "HookMessage::WriteFileHook fd {:#?} | length {:#?}",
            fd,
            write_bytes.len()
        );

        self.write_queue.push_back(file_channel_tx);

        let write_file_request = WriteFileRequest { fd, write_bytes };

        let request = ClientMessage::FileRequest(FileRequest::Write(write_file_request));
        codec.send(request).await.map_err(From::from)
    }

    #[tracing::instrument(level = "trace", skip(self, codec))]
    async fn handle_hook_write_limited(
        &mut self,
        write: Write<WriteFileResponse>,
        codec: &mut actix_codec::Framed<
            impl tokio::io::AsyncRead + tokio::io::AsyncWrite + Unpin + Send,
            ClientCodec,
        >,
    ) -> Result<()> {
        let Write {
            remote_fd,
            start_from,
            write_bytes,
            file_channel_tx,
        } = write;

        self.write_limited_queue.push_back(file_channel_tx);

        let write_file_request = WriteLimitedFileRequest {
            remote_fd,
            start_from,
            write_bytes,
        };

        let request = ClientMessage::FileRequest(FileRequest::WriteLimited(write_file_request));
        codec.send(request).await.map_err(From::from)
    }

    async fn handle_hook_close(
        &mut self,
        close: Close,
        codec: &mut actix_codec::Framed<
            impl tokio::io::AsyncRead + tokio::io::AsyncWrite + Unpin + Send,
            ClientCodec,
        >,
    ) -> Result<()> {
        let Close {
            fd,
            file_channel_tx,
        } = close;
        debug!("HookMessage::CloseFileHook fd {:#?}", fd);

        self.close_queue.push_back(file_channel_tx);

        let close_file_request = CloseFileRequest { fd };

        let request = ClientMessage::FileRequest(FileRequest::Close(close_file_request));
        codec.send(request).await.map_err(From::from)
    }

    async fn handle_hook_access(
        &mut self,
        access: Access,
        codec: &mut actix_codec::Framed<
            impl tokio::io::AsyncRead + tokio::io::AsyncWrite + Unpin + Send,
            ClientCodec,
        >,
    ) -> Result<()> {
        let Access {
            path: pathname,
            mode,
            file_channel_tx,
        } = access;

        debug!(
            "HookMessage::AccessFileHook pathname {:#?} | mode {:#?}",
            pathname, mode
        );

        self.access_queue.push_back(file_channel_tx);

        let access_file_request = AccessFileRequest { pathname, mode };

        let request = ClientMessage::FileRequest(FileRequest::Access(access_file_request));
        codec.send(request).await.map_err(From::from)
    }
}

#[derive(Debug)]
pub struct Open {
    pub(crate) path: PathBuf,
    pub(crate) file_channel_tx: ResponseChannel<OpenFileResponse>,
    pub(crate) open_options: OpenOptionsInternal,
}

#[derive(Debug)]
pub struct OpenRelative {
    pub(crate) relative_fd: usize,
    pub(crate) path: PathBuf,
    pub(crate) file_channel_tx: ResponseChannel<OpenFileResponse>,
    pub(crate) open_options: OpenOptionsInternal,
}

#[derive(Debug)]
pub struct Read<T> {
    pub(crate) remote_fd: usize,
    pub(crate) buffer_size: usize,
    // TODO(alex): Only used for `pread`.
    pub(crate) start_from: u64,
    pub(crate) file_channel_tx: ResponseChannel<T>,
}

#[derive(Debug)]
pub struct Seek {
    pub(crate) remote_fd: usize,
    pub(crate) seek_from: SeekFrom,
    pub(crate) file_channel_tx: ResponseChannel<SeekFileResponse>,
}

#[derive(Debug)]
pub struct Write<T> {
    pub(crate) remote_fd: usize,
    pub(crate) write_bytes: Vec<u8>,
    // Only used for `pwrite`.
    pub(crate) start_from: u64,
    pub(crate) file_channel_tx: ResponseChannel<T>,
}

#[derive(Debug)]
pub struct Close {
    pub(crate) fd: usize,
    pub(crate) file_channel_tx: ResponseChannel<CloseFileResponse>,
}

#[derive(Debug)]
pub struct Access {
    pub(crate) path: PathBuf,
    pub(crate) mode: u8,
    pub(crate) file_channel_tx: ResponseChannel<AccessFileResponse>,
}

#[derive(Debug)]
pub enum HookMessageFile {
    Open(Open),
    OpenRelative(OpenRelative),
    Read(Read<ReadFileResponse>),
    ReadLine(Read<ReadFileResponse>),
    ReadLimited(Read<ReadFileResponse>),
    Write(Write<WriteFileResponse>),
    WriteLimited(Write<WriteFileResponse>),
    Seek(Seek),
    Close(Close),
    Access(Access),
}<|MERGE_RESOLUTION|>--- conflicted
+++ resolved
@@ -38,57 +38,6 @@
 pub(crate) mod hooks;
 pub(crate) mod ops;
 
-<<<<<<< HEAD
-/// Regex that ignores system files + files in the current working directory.
-static IGNORE_FILES: LazyLock<RegexSet> = LazyLock::new(|| {
-    // To handle the problem of injecting `open` and friends into project runners (like in a call to
-    // `node app.js`, or `cargo run app`), we're ignoring files from the current working directory.
-    let current_dir = env::current_dir().unwrap();
-    let current_binary = env::current_exe().unwrap();
-    let set = RegexSet::new([
-        r".*\.so",
-        r".*\.d",
-        r".*\.pyc",
-        r".*\.py",
-        r".*\.js",
-        r".*\.pth",
-        r".*\.plist",
-        r".*(^|/)jvm\.cfg$", // jvm.cfg or ANYTHING/jvm.cfg
-        r".*venv\.cfg",
-        r"^/proc/.*",
-        r"^/sys/.*",
-        r"^/lib/.*",
-        r"^/etc/.*",
-        r"^/usr/.*",
-        r"^/dev/.*",
-        r"^/opt/.*",
-        // support for nixOS.
-        r"^/nix/.*",
-        r"^/home/iojs/.*",
-        r"^/home/runner/.*",
-        // macOS
-        r"^/Users/.*",
-        r"^/Library/.*",
-        // dotnet: `/tmp/clr-debug-pipe-1`
-        r"^.*clr-.*-pipe-.*",
-        // dotnet: `/home/{username}/{project}.pdb`
-        r".*\.pdb",
-        // dotnet: `/home/{username}/{project}.dll`
-        r".*\.dll",
-        // TODO: `node` searches for this file in multiple directories, bypassing some of our
-        // ignore regexes, maybe other "project runners" will do the same.
-        r".*/package.json",
-        r"^/tmp/mirrord/.*",
-        &current_dir.to_string_lossy(),
-        &current_binary.to_string_lossy(),
-    ])
-    .unwrap();
-
-    set
-});
-
-=======
->>>>>>> 0a113497
 type LocalFd = RawFd;
 type RemoteFd = usize;
 
