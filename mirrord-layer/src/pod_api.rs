--- conflicted
+++ resolved
@@ -109,9 +109,6 @@
         ..
     } = config.clone();
 
-    let impersonated_pod_name = impersonated_pod_name
-        .expect("Agent connection should not start with impersonated_pod_name as None");
-
     let client = if accept_invalid_certificates {
         let mut config = Config::infer().await?;
         config.accept_invalid_certs = true;
@@ -250,28 +247,15 @@
     }))?;
     debug!("Requesting ephemeral_containers_subresource");
 
-    let impersonated_pod_name = config
-        .impersonated_pod_name
-        .clone()
-        .expect("Agent connection should not start with impersonated_pod_name as None");
-
     let mut ephemeral_containers_subresource = pods_api
-<<<<<<< HEAD
-        .get_subresource("ephemeralcontainers", &impersonated_pod_name)
-=======
         .get_subresource("ephemeralcontainers", &config.pod.name)
->>>>>>> cef505bf
         .await
         .map_err(LayerError::KubeError)?;
 
     let mut spec = ephemeral_containers_subresource
         .spec
         .as_mut()
-<<<<<<< HEAD
-        .ok_or_else(|| LayerError::PodSpecNotFound(impersonated_pod_name.clone()))?;
-=======
         .ok_or_else(|| LayerError::PodSpecNotFound(config.pod.name.clone()))?;
->>>>>>> cef505bf
 
     spec.ephemeral_containers = match spec.ephemeral_containers.clone() {
         Some(mut ephemeral_containers) => {
@@ -284,11 +268,7 @@
     pods_api
         .replace_subresource(
             "ephemeralcontainers",
-<<<<<<< HEAD
-            &impersonated_pod_name,
-=======
             &config.pod.name,
->>>>>>> cef505bf
             &PostParams::default(),
             to_vec(&ephemeral_containers_subresource).map_err(LayerError::from)?,
         )
@@ -296,11 +276,7 @@
         .map_err(LayerError::KubeError)?;
 
     let params = ListParams::default()
-<<<<<<< HEAD
-        .fields(&format!("metadata.name={}", &impersonated_pod_name))
-=======
         .fields(&format!("metadata.name={}", &config.pod.name))
->>>>>>> cef505bf
         .timeout(60);
 
     let stream = watcher(pods_api.clone(), params).applied_objects();
@@ -315,17 +291,10 @@
         }
     }
 
-<<<<<<< HEAD
-    wait_for_agent_startup(pods_api, &impersonated_pod_name, mirrord_agent_name).await?;
-
-    debug!("container is ready");
-    Ok(impersonated_pod_name)
-=======
     wait_for_agent_startup(pods_api, &config.pod.name, mirrord_agent_name).await?;
 
     debug!("container is ready");
     Ok(config.pod.name.clone())
->>>>>>> cef505bf
 }
 
 async fn create_job_pod_agent(
