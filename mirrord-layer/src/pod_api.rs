--- conflicted
+++ resolved
@@ -56,10 +56,6 @@
         accept_invalid_certificates,
         ..
     } = config.clone();
-
-    let target_pod_name = pod
-        .name
-        .expect("MIRRORD_AGENT_IMPERSONATED_POD_NAME should be initialized");
 
     let client = if accept_invalid_certificates {
         let mut config = Config::infer().await?;
@@ -111,21 +107,6 @@
         )
         .await?
     } else {
-<<<<<<< HEAD
-        let runtime_data = RuntimeData::from_k8s(
-            client.clone(),
-            &target_pod_name,
-            &pod.namespace,
-            &pod.container,
-        )
-        .await
-        .map_err(LayerError::from)?;
-
-        let jobs_api: Api<Job> = Api::namespaced(
-            client.clone(),
-            agent.namespace.as_ref().unwrap_or(&pod.namespace),
-        );
-=======
         // START | DEPRECATED: - Scheduled for removal on [28/10/2022]
         let job_api: Api<Job> = match target {
             Some(_) => Api::namespaced(
@@ -139,7 +120,6 @@
             None => unreachable!(),
         };
         // END
->>>>>>> aba6ed8a
 
         create_job_pod_agent(
             &config,
@@ -222,12 +202,6 @@
 
     let mirrord_agent_name = get_agent_name();
 
-    let pod_name = config
-        .pod
-        .name
-        .as_ref()
-        .expect("MIRRORD_AGENT_IMPERSONATED_POD_NAME should be initialized");
-
     let mut agent_command_line = vec![
         "./mirrord-agent".to_string(),
         "-l".to_string(),
@@ -255,24 +229,15 @@
     }))?;
     debug!("Requesting ephemeral_containers_subresource");
 
-<<<<<<< HEAD
-    let mut ephemeral_containers_subresource = pods_api
-        .get_subresource("ephemeralcontainers", &pod_name)
-=======
     let mut ephemeral_containers_subresource = pod_api
         .get_subresource("ephemeralcontainers", &runtime_data.pod_name)
->>>>>>> aba6ed8a
         .await
         .map_err(LayerError::KubeError)?;
 
     let mut spec = ephemeral_containers_subresource
         .spec
         .as_mut()
-<<<<<<< HEAD
-        .ok_or_else(|| LayerError::PodSpecNotFound(pod_name.clone()))?;
-=======
         .ok_or_else(|| LayerError::PodSpecNotFound(runtime_data.pod_name.clone()))?;
->>>>>>> aba6ed8a
 
     spec.ephemeral_containers = match spec.ephemeral_containers.clone() {
         Some(mut ephemeral_containers) => {
@@ -285,11 +250,7 @@
     pod_api
         .replace_subresource(
             "ephemeralcontainers",
-<<<<<<< HEAD
-            &pod_name,
-=======
             &runtime_data.pod_name,
->>>>>>> aba6ed8a
             &PostParams::default(),
             to_vec(&ephemeral_containers_subresource).map_err(LayerError::from)?,
         )
@@ -297,11 +258,7 @@
         .map_err(LayerError::KubeError)?;
 
     let params = ListParams::default()
-<<<<<<< HEAD
-        .fields(&format!("metadata.name={}", &pod_name))
-=======
         .fields(&format!("metadata.name={}", &runtime_data.pod_name))
->>>>>>> aba6ed8a
         .timeout(60);
 
     let stream = watcher(pod_api.clone(), params).applied_objects();
@@ -316,17 +273,10 @@
         }
     }
 
-<<<<<<< HEAD
-    wait_for_agent_startup(pods_api, &pod_name, mirrord_agent_name).await?;
-
-    debug!("container is ready");
-    Ok(pod_name.clone())
-=======
     wait_for_agent_startup(pod_api, &runtime_data.pod_name, mirrord_agent_name).await?;
 
     debug!("container is ready");
     Ok(runtime_data.pod_name.to_string())
->>>>>>> aba6ed8a
 }
 
 async fn create_job_pod_agent(
