--- conflicted
+++ resolved
@@ -26,14 +26,7 @@
 use frida_gum::{interceptor::Interceptor, Gum};
 use futures::{SinkExt, StreamExt};
 use libc::c_int;
-<<<<<<< HEAD
-use mirrord_config::{
-    config::MirrordConfig, pod::PodConfig, target::TargetConfig, util::VecOrSingle, LayerConfig,
-    LayerFileConfig,
-};
-=======
 use mirrord_config::{config::MirrordConfig, util::VecOrSingle, LayerConfig, LayerFileConfig};
->>>>>>> ce3784f9
 use mirrord_macro::{hook_fn, hook_guard_fn};
 use mirrord_protocol::{
     dns::{DnsLookup, GetAddrInfoRequest},
@@ -151,32 +144,6 @@
     }
 }
 
-<<<<<<< HEAD
-// START | To be removed after deprecated functionality is removed
-fn deprecation_check(config: &LayerConfig) {
-    let LayerConfig {
-        target: TargetConfig { path, .. },
-        pod: PodConfig {
-            name, container, ..
-        },
-        ..
-    } = config;
-
-    match (path, name, container) {
-        (Some(_), Some(_), Some(_)) | (Some(_), Some(_), None) | (Some(_), None, Some(_)) => {
-            panic!("Conflicting EnvVars: Either of [MIRRORD_IMPERSONATED_TARGET], [MIRRORD_AGENT_IMPERSONATED_POD_NAME, MIRRORD_IMPERSONATED_CONTAINER_NAME] can't be set together
-            >> EnvVars: {:?}, {:?}, {:?}", path, name, container);
-        }
-        (None, None, _) => {
-            panic!("Missing EnvVar: either of [MIRRORD_IMPERSONATED_TARGET, MIRRORD_AGENT_IMPERSONATED_POD_NAME] must be set");
-        }
-        _ => {}
-    }
-}
-// END
-
-=======
->>>>>>> ce3784f9
 fn init(config: LayerConfig) {
     tracing_subscriber::registry()
         .with(
