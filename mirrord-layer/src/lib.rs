--- conflicted
+++ resolved
@@ -21,12 +21,8 @@
 use futures::{SinkExt, StreamExt};
 use kube::api::Portforwarder;
 use libc::c_int;
-<<<<<<< HEAD
-use mirrord_macro::hook_fn;
+use mirrord_macro::hook_guard_fn;
 use mirrord_preview::{connection::ConnectionStatus, PreviewConfig};
-=======
-use mirrord_macro::hook_guard_fn;
->>>>>>> ce9850e9
 use mirrord_protocol::{
     AddrInfoInternal, ClientCodec, ClientMessage, DaemonMessage, EnvVars, GetAddrInfoRequest,
     GetEnvVarsRequest,
@@ -112,14 +108,9 @@
             HOOK_SENDER = Some(sender);
         };
 
-<<<<<<< HEAD
         let enabled_file_ops = ENABLED_FILE_OPS.get_or_init(|| config.enabled_file_ops);
+        let _ = ENABLED_TCP_OUTGOING.get_or_init(|| config.enabled_tcp_outgoing);
         enable_hooks(*enabled_file_ops, config.remote_dns);
-=======
-    let enabled_file_ops = ENABLED_FILE_OPS.get_or_init(|| config.enabled_file_ops);
-    let _ = ENABLED_TCP_OUTGOING.get_or_init(|| config.enabled_tcp_outgoing);
-    enable_hooks(*enabled_file_ops, config.remote_dns);
->>>>>>> ce9850e9
 
         RUNTIME.block_on(start_layer_thread(
             port_forwarder,
