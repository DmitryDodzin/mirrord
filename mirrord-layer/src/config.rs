use envconfig::Envconfig;
use mirrord_preview::filter::FilterPorts;

#[derive(Envconfig, Clone)]
pub struct LayerConfig {
    #[envconfig(from = "MIRRORD_AGENT_RUST_LOG", default = "info")]
    pub agent_rust_log: String,

    #[envconfig(from = "MIRRORD_AGENT_NAMESPACE", default = "default")]
    pub agent_namespace: String,

    #[envconfig(from = "MIRRORD_AGENT_IMAGE")]
    pub agent_image: Option<String>,

    #[envconfig(from = "MIRRORD_AGENT_IMAGE_PULL_POLICY", default = "IfNotPresent")]
    pub image_pull_policy: String,

    #[envconfig(from = "MIRRORD_AGENT_IMPERSONATED_POD_NAME")]
    pub impersonated_pod_name: Option<String>,

    #[envconfig(from = "MIRRORD_AGENT_IMPERSONATED_POD_NAMESPACE", default = "default")]
    pub impersonated_pod_namespace: String,

    #[envconfig(from = "MIRRORD_IMPERSONATED_CONTAINER_NAME")]
    pub impersonated_container_name: Option<String>,

    #[envconfig(from = "MIRRORD_ACCEPT_INVALID_CERTIFICATES", default = "false")]
    pub accept_invalid_certificates: bool,

    #[envconfig(from = "MIRRORD_AGENT_TTL", default = "0")]
    pub agent_ttl: u16,

    #[envconfig(from = "MIRRORD_AGENT_TCP_STEAL_TRAFFIC", default = "false")]
    pub agent_tcp_steal_traffic: bool,

    #[envconfig(from = "MIRRORD_AGENT_COMMUNICATION_TIMEOUT")]
    pub agent_communication_timeout: Option<u16>,

    #[envconfig(from = "MIRRORD_FILE_OPS", default = "false")]
    pub enabled_file_ops: bool,

    /// Filters out these env vars when overriding is enabled.
    #[envconfig(from = "MIRRORD_OVERRIDE_ENV_VARS_EXCLUDE", default = "")]
    pub override_env_vars_exclude: String,

    /// Selects these env vars when overriding is enabled.
    #[envconfig(from = "MIRRORD_OVERRIDE_ENV_VARS_INCLUDE", default = "")]
    pub override_env_vars_include: String,

    #[envconfig(from = "MIRRORD_EPHEMERAL_CONTAINER", default = "false")]
    pub ephemeral_container: bool,

    /// Enables resolving a remote DNS.
    #[envconfig(from = "MIRRORD_REMOTE_DNS", default = "false")]
    pub remote_dns: bool,

<<<<<<< HEAD
    #[envconfig(from = "MIRRORD_PREVIEW", default = "false")]
    pub preview: bool,

    #[envconfig(
        from = "MIRRORD_PREVIEW_SERVER",
        default = "https://layer.preview.metalbear.dev"
    )]
    pub preview_server: String,

    #[envconfig(from = "MIRRORD_PREVIEW_USERNAME")]
    pub preview_username: Option<String>,

    #[envconfig(from = "MIRRORD_PREVIEW_ALLOW_PORTS")]
    pub preview_allow_ports: Option<FilterPorts>,

    #[envconfig(from = "MIRRORD_PREVIEW_DENY_PORTS")]
    pub preview_deny_ports: Option<FilterPorts>,
=======
    #[envconfig(from = "MIRRORD_TCP_OUTGOING", default = "false")]
    pub enabled_tcp_outgoing: bool,
>>>>>>> ce9850e9
}<|MERGE_RESOLUTION|>--- conflicted
+++ resolved
@@ -54,7 +54,9 @@
     #[envconfig(from = "MIRRORD_REMOTE_DNS", default = "false")]
     pub remote_dns: bool,
 
-<<<<<<< HEAD
+    #[envconfig(from = "MIRRORD_TCP_OUTGOING", default = "false")]
+    pub enabled_tcp_outgoing: bool,
+    
     #[envconfig(from = "MIRRORD_PREVIEW", default = "false")]
     pub preview: bool,
 
@@ -72,8 +74,5 @@
 
     #[envconfig(from = "MIRRORD_PREVIEW_DENY_PORTS")]
     pub preview_deny_ports: Option<FilterPorts>,
-=======
-    #[envconfig(from = "MIRRORD_TCP_OUTGOING", default = "false")]
-    pub enabled_tcp_outgoing: bool,
->>>>>>> ce9850e9
+
 }