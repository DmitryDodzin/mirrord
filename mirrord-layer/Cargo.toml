--- conflicted
+++ resolved
@@ -15,16 +15,11 @@
 # See more keys and their definitions at https://doc.rust-lang.org/cargo/reference/manifest.html
 
 [dependencies]
-<<<<<<< HEAD
 mirrord-auth = { path = "../mirrord-auth" }
+mirrord-config = { path = "../mirrord-config"}
 mirrord-macro = { path = "../mirrord-macro" }
 mirrord-preview = { path = "../mirrord-preview", features = ["client"] }
 mirrord-protocol = { path = "../mirrord-protocol" }
-=======
-mirrord-config = { path = "../mirrord-config"}
-mirrord-protocol = { path = "../mirrord-protocol"}
-mirrord-macro = { path = "../mirrord-macro"}
->>>>>>> cef505bf
 
 ctor = "0.1"
 libc = "0.2"
