[package]
name = "mirrord-layer"
version.workspace = true
authors.workspace = true
description.workspace = true
documentation.workspace = true
readme.workspace = true
homepage.workspace = true
repository.workspace = true
license.workspace = true
keywords.workspace = true
categories.workspace = true
publish.workspace = true
edition.workspace = true
# See more keys and their definitions at https://doc.rust-lang.org/cargo/reference/manifest.html

[dependencies]
mirrord-auth = { path = "../mirrord-auth" }
mirrord-config = { path = "../mirrord-config"}
<<<<<<< HEAD
mirrord-macro = { path = "../mirrord-macro" }
mirrord-preview = { path = "../mirrord-preview", features = ["client"] }
mirrord-protocol = { path = "../mirrord-protocol" }
=======
mirrord-protocol = { path = "../mirrord-protocol"}
mirrord-macro = { path = "../mirrord-macro"}
mirrord-progress = { path = "../mirrord-progress" }
>>>>>>> 320ab03c

ctor = "0.1"
libc = "0.2"
nix.workspace = true
tracing.workspace = true
tracing-subscriber.workspace = true
frida-gum = { version = "0.8", features = ["auto-download"] }
futures.workspace = true
k8s-openapi.workspace = true
kube.workspace = true

tokio.workspace = true
serde_json.workspace = true

actix-codec.workspace = true
bytes.workspace = true
tokio-stream.workspace = true
tokio-util.workspace = true
thiserror.workspace = true
trust-dns-resolver.workspace = true
rand = "0.8"
regex = "1"
errno = "0.2"
async-trait = "0.1"
socket2 = "0.4"
anyhow.workspace = true
streammap-ext.workspace = true
stacker = "0.1"


[dev-dependencies]
rstest = "*"
test-cdylib = "*"

[lib]
crate_type = ["cdylib"]
<|MERGE_RESOLUTION|>--- conflicted
+++ resolved
@@ -17,15 +17,10 @@
 [dependencies]
 mirrord-auth = { path = "../mirrord-auth" }
 mirrord-config = { path = "../mirrord-config"}
-<<<<<<< HEAD
 mirrord-macro = { path = "../mirrord-macro" }
 mirrord-preview = { path = "../mirrord-preview", features = ["client"] }
+mirrord-progress = { path = "../mirrord-progress" }
 mirrord-protocol = { path = "../mirrord-protocol" }
-=======
-mirrord-protocol = { path = "../mirrord-protocol"}
-mirrord-macro = { path = "../mirrord-macro"}
-mirrord-progress = { path = "../mirrord-progress" }
->>>>>>> 320ab03c
 
 ctor = "0.1"
 libc = "0.2"
